# -*- mode: python -*-

block_cipher = None
import sys
import os
import platform
sys.setrecursionlimit(5000)
sys.path.append(os.path.dirname('__file__'))

import tifffile
# import plugins
import PartSeg.__main__
import PartSegData.__init__
base_path = os.path.dirname(PartSeg.__main__.__file__)
data_path = os.path.dirname(PartSegData.__init__.__file__)

num = tifffile.__version__.split(".")[0]

if num == '0':
    hiddenimports = ["tifffile._tifffile"]
else:
    try:
        import imagecodecs
<<<<<<< HEAD
        hiddenimports = ["imagecodecs._" + x for x in imagecodecs._extensions()] + ["imagecodecs._shared"]
        print(hiddenimports)
=======

        hiddenimports = [
            "imagecodecs._aec", "imagecodecs._bitshuffle", "imagecodecs._blosc", "imagecodecs._brotli",
            "imagecodecs._bz2", "imagecodecs._gif", "imagecodecs._imcd", "imagecodecs._jpeg12", "imagecodecs._jpeg2k",
            "imagecodecs._jpeg8", "imagecodecs._jpegls", "imagecodecs._jpegsof3", "imagecodecs._jpegxl",
            "imagecodecs._jpegxr", "imagecodecs._lz4", "imagecodecs._lzf", "imagecodecs._lzma", "imagecodecs._png",
            "imagecodecs._shared", "imagecodecs._snappy", "imagecodecs._szip", "imagecodecs._template",
            "imagecodecs._tiff", "imagecodecs._webp", "imagecodecs._zfp", "imagecodecs._zlib", "imagecodecs._zopfli",
            "imagecodecs._zstd", ]
>>>>>>> 61c7d44e
    except ImportError:
        hiddenimports = ["imagecodecs_lite._imagecodecs_lite"]

if platform.system() == "Windows":
    import PyQt5
    qt_path = os.path.dirname(PyQt5.__file__)
    qt_data = [(os.path.join(qt_path, "Qt", "bin", "Qt5Core.dll"), os.path.join("PyQt5", "Qt", "bin"))]
else:
    qt_data = []

# print(["plugins." + x.name for x in plugins.get_plugins()])

a = Analysis(['launch_partseg.py'],
             # pathex=['C:\\Users\\Grzegorz\\Documents\\segmentation-gui\\PartSeg'],
             binaries=[],
             datas = [(os.path.join(data_path, x), y) for x, y in [
                 ("static_files/icons/*", "PartSegData/static_files/icons"),
                 ("static_files/initial_images/*", "PartSegData/static_files/initial_images"),
                 ("static_files/colors.npz", "PartSegData/static_files/"),
                 ("fonts/*", "PartSegData/fonts/")]] + qt_data +
                     [(os.path.join(base_path, "plugins/itk_snap_save/__init__.py"), "PartSeg/plugins/itk_snap_save")],
             hiddenimports=hiddenimports + [
                 'numpy.core._dtype_ctypes', 'sentry_sdk.integrations.logging', 'sentry_sdk.integrations.stdlib',
                 'sentry_sdk.integrations.excepthook','sentry_sdk.integrations.dedupe', 'sentry_sdk.integrations.atexit'
                 , 'sentry_sdk.integrations.modules', 'sentry_sdk.integrations.argv',
                 'sentry_sdk.integrations.threading', 'numpy.random.common', 'numpy.random.bounded_integers',
                 'numpy.random.entropy', "PartSegCore.register", "defusedxml.cElementTree"],
             # + ["plugins." + x.name for x in plugins.get_plugins()],
             hookspath=[],
             runtime_hooks=[],
             excludes=['tcl', 'Tkconstants', 'Tkinter'],
             win_no_prefer_redirects=False,
             win_private_assemblies=False,
             cipher=block_cipher,
             noarchive=False)
pyz = PYZ(a.pure, a.zipped_data,
             cipher=block_cipher)

exe_args = {
    "exclude_binaries": True,
    "name": 'PartSeg_exec',
    "debug": False,
    "bootloader_ignore_signals": False,
    "strip": False,
    "upx": True,
    "console": True
}

if platform.system() == "Darwin":
    exe_args["icon"] = os.path.join(PartSegData.__init__.icons_dir, "icon.icns")
elif platform.system() == "Windows":
    exe_args["icon"] = os.path.join(PartSegData.__init__.icons_dir, "icon.ico")

exe = EXE(pyz,
          a.scripts,
          [],
          **exe_args
          )

if platform.system() == "Darwin":
    app = BUNDLE(exe,
                 a.binaries,
                 a.zipfiles,
                 a.datas,
                 name="PartSeg.app",
                 icon=os.path.join(PartSegData.__init__.icons_dir, "icon.icns"),
                 bundle_identifier=None,
                 info_plist={
                     'NSHighResolutionCapable': 'True'
                 })
else:
    coll = COLLECT(exe,
                   a.binaries,
                   a.zipfiles,
                   a.datas,
                   strip=False,
                   upx=True,
                   name='PartSeg')<|MERGE_RESOLUTION|>--- conflicted
+++ resolved
@@ -21,20 +21,9 @@
 else:
     try:
         import imagecodecs
-<<<<<<< HEAD
         hiddenimports = ["imagecodecs._" + x for x in imagecodecs._extensions()] + ["imagecodecs._shared"]
         print(hiddenimports)
-=======
 
-        hiddenimports = [
-            "imagecodecs._aec", "imagecodecs._bitshuffle", "imagecodecs._blosc", "imagecodecs._brotli",
-            "imagecodecs._bz2", "imagecodecs._gif", "imagecodecs._imcd", "imagecodecs._jpeg12", "imagecodecs._jpeg2k",
-            "imagecodecs._jpeg8", "imagecodecs._jpegls", "imagecodecs._jpegsof3", "imagecodecs._jpegxl",
-            "imagecodecs._jpegxr", "imagecodecs._lz4", "imagecodecs._lzf", "imagecodecs._lzma", "imagecodecs._png",
-            "imagecodecs._shared", "imagecodecs._snappy", "imagecodecs._szip", "imagecodecs._template",
-            "imagecodecs._tiff", "imagecodecs._webp", "imagecodecs._zfp", "imagecodecs._zlib", "imagecodecs._zopfli",
-            "imagecodecs._zstd", ]
->>>>>>> 61c7d44e
     except ImportError:
         hiddenimports = ["imagecodecs_lite._imagecodecs_lite"]
 
