# -*- mode: python -*-
from PyInstaller.building.build_main import Analysis, PYZ, EXE, BUNDLE, COLLECT
from PyInstaller.utils.hooks import collect_data_files

block_cipher = None
import sys
import os
import platform
import zmq

sys.setrecursionlimit(5000)
sys.path.append(os.path.dirname("__file__"))


# import plugins
import PartSeg.__main__
import PartSegData.__init__

base_path = os.path.dirname(PartSeg.__main__.__file__)
data_path = os.path.dirname(PartSegData.__init__.__file__)

try:
    from napari.resources import import_resources
except ImportError:
    from napari._qt.qt_resources import import_resources as napari_import_resources

    def import_resources():
        return napari_import_resources()[0]

from dask import config
import napari

import imagecodecs

napari.plugins.plugin_manager.discover()

hiddenimports = ["imagecodecs._" + x for x in imagecodecs._extensions()] +\
                ["imagecodecs._shared"] + [x.__name__ for x in napari.plugins.plugin_manager.plugins.values()] + \
                ["pkg_resources.py2_warn", "scipy.special.cython_special", "ipykernel.datapub"]

try:
    from sentry_sdk.integrations import _AUTO_ENABLING_INTEGRATIONS
    for el in _AUTO_ENABLING_INTEGRATIONS:
        hiddenimports.append(os.path.splitext(el)[0])
except ImportError:
    pass

if platform.system() == "Windows":
    import PyQt5

    qt_path = os.path.dirname(PyQt5.__file__)
    qt_data = [(os.path.join(qt_path, "Qt", "bin", "Qt5Core.dll"), os.path.join("PyQt5", "Qt", "bin"))]
else:
    qt_data = []

# print(["plugins." + x.name for x in plugins.get_plugins()])

pyzmq_libs = os.path.abspath(os.path.join(os.path.dirname(zmq.__file__), os.pardir, "pyzmq.libs"))
pyzmq_data = []

if os.path.exists(pyzmq_libs):
    pyzmq_data = [(os.path.join(pyzmq_libs, x), "pyzmq.libs") for x in os.listdir(pyzmq_libs)]

napari_resource_path = import_resources()
napari_base_path = os.path.dirname(os.path.dirname(napari.__file__))
napari_resource_dest_path = os.path.relpath(os.path.dirname(napari_resource_path), napari_base_path)

a = Analysis(
    ["package/PartSeg/launcher_main.py"],
    # pathex=['C:\\Users\\Grzegorz\\Documents\\segmentation-gui\\PartSeg'],
    binaries=[],
    datas=[
        (os.path.join(data_path, x), y)
        for x, y in [
            ("static_files/icons/*", "PartSegData/static_files/icons"),
            ("static_files/initial_images/*", "PartSegData/static_files/initial_images"),
            ("static_files/colors.npz", "PartSegData/static_files/"),
            ("fonts/*", "PartSegData/fonts/"),
        ]
    ]
    + qt_data
    + [(os.path.join(base_path, "plugins/itk_snap_save/__init__.py"), "plugins/itk_snap_save")]
<<<<<<< HEAD
    + [(os.path.join(base_path, "plugins/napari_copy_labels/__init__.py"), "plugins/napari_copy_labels")]
    + [(import_resources(), "napari/resources")]
=======
    + [(napari_resource_path, napari_resource_dest_path)]
>>>>>>> c8fd12b3
    + [(os.path.join(os.path.dirname(config.__file__), "dask.yaml"), "dask")]
    + collect_data_files("dask")
    + collect_data_files("vispy")
    + collect_data_files("napari")
    + pyzmq_data,
    hiddenimports=hiddenimports
    + [
        "numpy.core._dtype_ctypes",
        "sentry_sdk.integrations.logging",
        "sentry_sdk.integrations.stdlib",
        "sentry_sdk.integrations.excepthook",
        "sentry_sdk.integrations.dedupe",
        "sentry_sdk.integrations.atexit",
        "sentry_sdk.integrations.modules",
        "sentry_sdk.integrations.argv",
        "sentry_sdk.integrations.threading",
        "numpy.random.common",
        "numpy.random.bounded_integers",
        "numpy.random.entropy",
        "PartSegCore.register",
        "defusedxml.cElementTree",
        "vispy.app.backends._pyqt5",
        "scipy.spatial.transform._rotation_groups"
    ],
    # + ["plugins." + x.name for x in plugins.get_plugins()],
    hookspath=[],
    runtime_hooks=[],
    excludes=["tcl", "Tkconstants", "Tkinter"],
    win_no_prefer_redirects=False,
    win_private_assemblies=False,
    cipher=block_cipher,
    noarchive=False,
)

pyz = PYZ(a.pure, a.zipped_data, cipher=block_cipher)

exe_args = {
    "exclude_binaries": True,
    "name": "PartSeg",
    "debug": False,
    "bootloader_ignore_signals": False,
    "strip": False,
    "upx": True,
    "console": True,
}

if platform.system() == "Darwin":
    exe_args["icon"] = os.path.join(PartSegData.__init__.icons_dir, "icon.icns")
elif platform.system() == "Windows":
    exe_args["icon"] = os.path.join(PartSegData.__init__.icons_dir, "icon.ico")

exe = EXE(pyz, a.scripts, [], **exe_args)

if platform.system() == "Darwin2":
    app = BUNDLE(
        exe,
        a.binaries,
        a.zipfiles,
        a.datas,
        name="PartSeg.app",
        icon=os.path.join(PartSegData.__init__.icons_dir, "icon.icns"),
        bundle_identifier=None,
        info_plist={"NSHighResolutionCapable": "True"},
    )
else:
    coll = COLLECT(exe, a.binaries, a.zipfiles, a.datas, strip=False, upx=True, name="PartSeg")<|MERGE_RESOLUTION|>--- conflicted
+++ resolved
@@ -80,12 +80,8 @@
     ]
     + qt_data
     + [(os.path.join(base_path, "plugins/itk_snap_save/__init__.py"), "plugins/itk_snap_save")]
-<<<<<<< HEAD
     + [(os.path.join(base_path, "plugins/napari_copy_labels/__init__.py"), "plugins/napari_copy_labels")]
-    + [(import_resources(), "napari/resources")]
-=======
     + [(napari_resource_path, napari_resource_dest_path)]
->>>>>>> c8fd12b3
     + [(os.path.join(os.path.dirname(config.__file__), "dask.yaml"), "dask")]
     + collect_data_files("dask")
     + collect_data_files("vispy")
