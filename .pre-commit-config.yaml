--- conflicted
+++ resolved
@@ -7,11 +7,7 @@
     hooks:
     -   id: absolufy-imports
         args: ["--application-directories", "package"]
-<<<<<<< HEAD
-        exclude: examples|setup.py|build_utils|docs|package/tests
-=======
         exclude: examples|setup.py|build_utils|docs
->>>>>>> 431bef7b
 -   repo: https://github.com/psf/black
     rev: 22.10.0
     hooks:
