--- conflicted
+++ resolved
@@ -27,12 +27,7 @@
     """
     if not val or val.isalnum():
         return val
-<<<<<<< HEAD
-    else:
-        raise argparse.ArgumentTypeError(f"suffix '{val}' need to contains only alpha numeric characters")
-=======
     raise argparse.ArgumentTypeError(f"suffix '{val}' need to contains only alpha numeric characters")
->>>>>>> 31e0127b
 
 
 def proper_path(val: str):
@@ -111,12 +106,8 @@
         state_store.develop = args.develop
         state_store.save_suffix = args.save_suffix[0]
         state_store.save_folder = os.path.abspath(
-<<<<<<< HEAD
             (args.save_directory[0] + (f"_{state_store.save_suffix}" if state_store.save_suffix else ""))
             + "_new_serialize"
-=======
-            args.save_directory[0] + (f"_{state_store.save_suffix}" if state_store.save_suffix else "")
->>>>>>> 31e0127b
         )
 
         if args.no_report and args.no_dialog:
