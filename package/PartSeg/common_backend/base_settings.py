import json
import os
import os.path
import re
import sys
import warnings
from argparse import Namespace
from datetime import datetime
from pathlib import Path
from typing import TYPE_CHECKING, Any, Dict, List, NamedTuple, Optional, Tuple, Union

import napari.utils.theme
import numpy as np
from napari.utils import Colormap
from napari.utils.theme import template as napari_template
from qtpy.QtCore import QObject, Signal
from qtpy.QtWidgets import QMessageBox, QWidget

from PartSeg.common_backend import napari_get_settings
from PartSeg.common_backend.partially_const_dict import PartiallyConstDict
from PartSegCore import register
from PartSegCore.color_image import default_colormap_dict, default_label_dict
from PartSegCore.color_image.base_colors import starting_colors
from PartSegCore.io_utils import load_metadata_base
from PartSegCore.json_hooks import ProfileDict, ProfileEncoder, check_loaded_dict
from PartSegCore.project_info import AdditionalLayerDescription, HistoryElement, ProjectInfoBase
from PartSegCore.roi_info import ROIInfo
from PartSegCore.segmentation.algorithm_base import ROIExtractionResult
from PartSegImage import Image

if hasattr(napari.utils.theme, "get_theme"):

    get_theme = napari.utils.theme.get_theme


else:  # pragma: no cover

    def get_theme(name: str, as_dict=True) -> Union[dict, Namespace]:
        theme = napari.utils.theme.palettes[name]
        theme["canvas"] = "black"
        if as_dict:
            return theme
        return Namespace(**{k: Color(v) if isinstance(v, str) and v.startswith("rgb") else v for k, v in theme.items()})


try:
    from napari.qt import get_stylesheet
except ImportError:  # pragma: no cover
    from napari.resources import get_stylesheet

if TYPE_CHECKING:  # pragma: no cover
    from napari.settings import NapariSettings


DIR_HISTORY = "io.dir_location_history"
FILE_HISTORY = "io.files_open_history"
ROI_NOT_FIT = "roi do not fit to image"


class ImageSettings(QObject):
    """
    Base class for all PartSeg settings. Keeps information about current Image.
    """

    image_changed = Signal([Image], [int], [str])
    image_spacing_changed = Signal()
    """:py:class:`Signal` ``([Image], [int], [str])`` emitted when image has changed"""
    roi_changed = Signal(ROIInfo)
    """
    :py:class:`.Signal`
    emitted when roi has changed
    """
    roi_clean = Signal()
    additional_layers_changed = Signal()

    def __init__(self):
        super().__init__()
        self._image: Optional[Image] = None
        self._image_path = ""
        self._roi_info = ROIInfo(None)
        self._additional_layers = {}
        self._parent: Optional[QWidget] = None

    def set_parent(self, parent: QWidget):
        self._parent = parent

    @property
    def full_segmentation(self):  # pragma: no cover
        raise AttributeError("full_segmentation not supported")

    @full_segmentation.setter
    def full_segmentation(self, val):  # pragma: no cover # pylint: disable=R0201
        raise AttributeError("full_segmentation not supported")

    @property
    def noise_remove_image_part(self):  # pragma: no cover
        raise AttributeError("noise_remove_image_part not supported")

    @noise_remove_image_part.setter
    def noise_remove_image_part(self, val):  # pragma: no cover # pylint: disable=R0201
        raise AttributeError("noise_remove_image_part not supported")

    @property
    def additional_layers(self) -> Dict[str, AdditionalLayerDescription]:
        return self._additional_layers

    @additional_layers.setter
    def additional_layers(self, val):  # pragma: no cover  # pylint: disable=R0201
        raise AttributeError("additional_layers assign not supported")

    @property
    def image_spacing(self):
        """:py:meth:`Image.spacing` proxy"""
        if self._image is not None:
            return self._image.spacing
        return ()

    def is_image_2d(self):
        """:py:meth:`Image.is_2d` proxy"""
        return self._image is None or self._image.is_2d

    @image_spacing.setter
    def image_spacing(self, value):
        if len(value) not in [2, 3]:
            raise ValueError(f"value parameter should have length 2 or 3. Current length is {len(value)}.")
        if len(value) == 2:
            self._image.set_spacing(tuple([self._image.spacing[0]] + list(value)))
        else:
            self._image.set_spacing(value)
        self.image_spacing_changed.emit()

    @property
    def segmentation(self) -> np.ndarray:  # pragma: no cover
        """current roi"""
        warnings.warn("segmentation parameter is renamed to roi", DeprecationWarning)
        return self.roi

    @property
    def roi(self) -> np.ndarray:
        """current roi"""
        return self._roi_info.roi

    @property
    def segmentation_info(self) -> ROIInfo:  # pragma: no cover
        warnings.warn("segmentation info parameter is renamed to roi", DeprecationWarning)
        return self.roi_info

    @property
    def roi_info(self) -> ROIInfo:
        return self._roi_info

    @roi.setter
    def roi(self, val: Union[np.ndarray, ROIInfo]):
        if val is None:
            self._roi_info = ROIInfo(val)
            self._additional_layers = {}
            self.roi_clean.emit()
            return
        try:
            if isinstance(val, np.ndarray):
                self._roi_info = ROIInfo(self.image.fit_array_to_image(val))
            else:
                self._roi_info = val.fit_to_image(self.image)
        except ValueError:
            raise ValueError(ROI_NOT_FIT)
        self._additional_layers = {}
        self.roi_changed.emit(self._roi_info)

    @property
    def sizes(self):
        return self._roi_info.sizes

    @property
    def image(self):
        return self._image

    @image.setter
    def image(self, value: Image):
        if value is None:
            return
        self._image = value
        if value.file_path is not None:
            self.image_changed[str].emit(value.file_path)
        self._image_changed()
        self._roi_info = ROIInfo(None)

        self.image_changed.emit(self._image)
        self.image_changed[int].emit(self._image.channels)

    @property
    def has_channels(self):
        return self.channels > 1

    def _image_changed(self):
        """Reimplement hook for change of main image"""

    @property
    def image_path(self):
        if self.image is not None:
            return self._image.file_path
        return ""

    @property
    def image_shape(self):
        # TODO analyse and decide if channels should be part of shape
        if self.image is not None:
            return self._image.shape
        return ()

    @image_path.setter
    def image_path(self, value):
        self._image.file_path = value
        self.image_changed[str].emit(self._image_path)

    @property
    def channels(self):
        if self._image is None:
            return 0
        return self._image.channels

    def components_mask(self):
        return np.array([0] + [1] * np.max(self.roi), dtype=np.uint8)


class ColormapDict(PartiallyConstDict[Colormap]):
    """
    Dict for mixing custom colormap with predefined ones
    """

    if os.path.basename(sys.argv[0]) in ["sphinx-build", "sphinx-build.exe"]:  # pragma: no cover
        const_item_dict = {}
    else:
        const_item_dict = default_colormap_dict
    """
    Non removable items for this dict. Current value is :py:data:`default_colormap_dict`
    """

    @property
    def colormap_removed(self):
        """
        Signal that colormap is removed form dict
        """
        return self.item_removed

    @property
    def colormap_added(self):
        """
        Signal that colormap is added to dict
        """
        return self.item_added


class LabelColorDict(PartiallyConstDict[list]):
    """
    Dict for mixing custom label colors with predefined ones`
    """

    const_item_dict = default_label_dict
    """Non removable items for this dict. Current value is :py:data:`default_label_dict`"""

    def get_array(self, key: str) -> np.ndarray:
        """Get labels as numpy array"""
        return np.array(self[key][0], dtype=np.uint8)


class ViewSettings(ImageSettings):
    colormap_changes = Signal()
    labels_changed = Signal()
    theme_changed = Signal()
    profile_data_changed = Signal(str, object)
    """Signal about changes in stored data (set with set_in_profile)"""

    def __init__(self):
        super().__init__()
        self.color_map = []
        self.border_val = []
        self.current_profile_dict = "default"
        self.view_settings_dict = ProfileDict()
        self.colormap_dict = ColormapDict(self.get_from_profile("custom_colormap", {}))
        self.label_color_dict = LabelColorDict(self.get_from_profile("custom_label_colors", {}))
        self.cached_labels: Optional[Tuple[str, np.ndarray]] = None

    @property
    def theme_name(self) -> str:
        """Name of current theme."""
        return self.get_from_profile("theme", "light")

    @property
    def theme(self):
        """Theme as structure."""
        try:
            return get_theme(self.theme_name, as_dict=False)
        except TypeError:  # pragma: no cover
            theme = get_theme(self.theme_name)
            return Namespace(
                **{k: Color(v) if isinstance(v, str) and v.startswith("rgb") else v for k, v in theme.items()}
            )

    @property
    def style_sheet(self):
        """QSS style sheet for current theme."""
        with warnings.catch_warnings():
            warnings.simplefilter("ignore", FutureWarning)
            theme = get_theme(self.theme_name)
        # TODO understand qss overwrite mechanism
        return napari_template("\n".join(register.qss_list) + get_stylesheet() + "\n".join(register.qss_list), **theme)

    @theme_name.setter
    def theme_name(self, value: str):
        """Name of current theme."""
        if value not in napari.utils.theme.available_themes():
            raise ValueError(f"Unsupported theme {value}. Supported one: {self.theme_list()}")
        if value == self.theme_name:
            return
        self.set_in_profile("theme", value)
        self.theme_changed.emit()

    @staticmethod
    def theme_list():
        """Sequence of available themes"""
        try:
            return napari.utils.theme.available_themes()
        except:  # noqa: E722  # pylint: disable=W0702  # pragma: no cover
            return ("light",)

    @property
    def chosen_colormap(self):
        """Sequence of selected colormap to be available in dropdown"""
        data = self.get_from_profile("colormaps", starting_colors[:])
        res = [x for x in data if x in self.colormap_dict]
        if len(res) != data:
            if not res:
                res = starting_colors[:]
            self.set_in_profile("colormaps", res)
        return res

    @chosen_colormap.setter
    def chosen_colormap(self, val):
        self.set_in_profile("colormaps", val)
        self.colormap_changes.emit()

    @property
    def current_labels(self):
        """Current labels scheme for marking ROI"""
        return self.get_from_profile("labels_used", "default")

    @current_labels.setter
    def current_labels(self, val):
        if val not in self.label_color_dict:
            raise ValueError(f"Unknown label scheme name '{val}'")
        self.set_in_profile("labels_used", val)
        self.labels_changed.emit()

    def current_labels_changed_add_callback(self, callback):
        self.connect_to_profile("labels_used", callback)

    @property
    def label_colors(self):
        key = self.current_labels
        if key not in self.label_color_dict:
            key = "default"
            self.current_labels = key

        if not (self.cached_labels and key == self.cached_labels[0]):
            self.cached_labels = key, self.label_color_dict.get_array(key)

        return self.cached_labels[1]

    def chosen_colormap_change(self, name, visibility):
        colormaps = set(self.chosen_colormap)
        if visibility:
            colormaps.add(name)
        else:
            try:
                colormaps.remove(name)
            except KeyError:
                pass
        # TODO update sorting rule
        self.chosen_colormap = list(sorted(colormaps, key=self.colormap_dict.get_position))

    def get_channel_info(self, view: str, num: int, default: Optional[str] = None) -> str:  # pragma: no cover
        warnings.warn(
            "get_channel_info is deprecated, use get_channel_colormap_name instead",
            category=DeprecationWarning,
            stacklevel=2,
        )
        return self.get_channel_colormap_name(view, num, default)

    def get_channel_colormap_name(self, view: str, num: int, default: Optional[str] = None) -> str:
        cm = self.chosen_colormap
        if default is None:
            default = cm[num % len(cm)]
        resp = self.get_from_profile(f"{view}.cmap{num}", default)
        if resp not in self.colormap_dict:
            resp = cm[num % len(cm)]
            self.set_in_profile(f"{view}.cmap{num}", resp)
        return resp

    def set_channel_info(self, view: str, num, value: str):  # pragma: no cover
        warnings.warn(
            "set_channel_info is deprecated, use set_channel_colormap_name instead",
            category=DeprecationWarning,
            stacklevel=2,
        )
        self.set_channel_colormap_name(view, num, value)

    def set_channel_colormap_name(self, view: str, num, value: str):
        self.set_in_profile(f"{view}.cmap{num}", value)

    @property
    def available_colormaps(self):
        return list(self.colormap_dict.keys())

    def _image_changed(self):
        self.border_val = self.image.get_ranges()
        super()._image_changed()

    def change_profile(self, name):
        self.current_profile_dict = name
        if self.current_profile_dict not in self.view_settings_dict:
            self.view_settings_dict = {self.current_profile_dict: ProfileDict()}

    def set_in_profile(self, key_path, value):
        """
        Function for saving information used in visualization. This is accessor to
        :py:meth:`~.ProfileDict.set` of inner variable.

        :param key_path: dot separated path
        :param value: value to store. The value need to be json serializable."""
        self.view_settings_dict.set(f"{self.current_profile_dict}.{key_path}", value)
        self.profile_data_changed.emit(key_path, value)

    def get_from_profile(self, key_path, default=None):
        """
        Function for getting information used in visualization. This is accessor to
        :py:meth:`~.ProfileDict.get` of inner variable.

        :param key_path: dot separated path
        :param default: default value if key is missed
        """
        return self.view_settings_dict.get(f"{self.current_profile_dict}.{key_path}", default)

<<<<<<< HEAD
=======
    def connect_to_profile(self, key_path, callback):
        # TODO  fixme fix when introduce switch profiles
        self.view_settings_dict.connect(f"{self.current_profile_dict}.{key_path}", callback)

    def dump_view_profiles(self):
        return self.view_settings_dict

>>>>>>> 99516b83

class SaveSettingsDescription(NamedTuple):
    file_name: str
    values: Union[dict, ProfileDict]


class BaseSettings(ViewSettings):
    """
    :ivar json_folder_path: default location for saving/loading settings data
    :ivar last_executed_algorithm: name of last executed algorithm.
    :cvar save_locations_keys: list of names of distinct save location.
        location are stored in "io"

    """

    mask_changed = Signal()
    points_changed = Signal()
    mask_representation_changed = Signal()
    request_load_files = Signal(list)
    """:py:class:`~.Signal` mask changed signal"""
    json_encoder_class = ProfileEncoder
    load_metadata = staticmethod(load_metadata_base)
    algorithm_changed = Signal()
    """:py:class:`~.Signal` emitted when current algorithm should be changed"""
    save_locations_keys = []
    data_changed = Signal(str, object)

    def __init__(self, json_path):
        super().__init__()
        napari_path = os.path.dirname(json_path) if os.path.basename(json_path) in ["analysis", "mask"] else json_path
        self.napari_settings: "NapariSettings" = napari_get_settings(napari_path)
        self._current_roi_dict = "default"
        self._roi_dict = ProfileDict()
        self.json_folder_path = json_path
        self.last_executed_algorithm = ""
        self.history: List[HistoryElement] = []
        self.history_index = -1
        self.last_executed_algorithm = ""
        self._points = None

    def _image_changed(self):
        super()._image_changed()
        self.points = None

    @property
    def points(self):
        return self._points

    @points.setter
    def points(self, value):
        self._points = value if value is not None else None
        self.points_changed.emit()

    @property
    def theme_name(self) -> str:
        try:
            theme = self.napari_settings.appearance.theme
            if self.get_from_profile("first_start", True):
                theme = "light"
                self.napari_settings.appearance.theme = theme
                self.set_in_profile("first_start", False)
            return theme
        except AttributeError:  # pragma: no cover
            return "light"

    @theme_name.setter
    def theme_name(self, value: str):
        self.napari_settings.appearance.theme = value

    def set_segmentation_result(self, result: ROIExtractionResult):
        if (
            result.file_path is not None and result.file_path != "" and result.file_path != self.image.file_path
        ):  # pragma: no cover
            if self._parent is not None:
                # TODO change to non disrupting popup
                QMessageBox().warning(
                    self._parent, "Result file bug", "It looks like one try to set ROI form another file."
                )
            return
        if result.info_text and self._parent is not None:
            QMessageBox().information(self._parent, "Algorithm info", result.info_text)

        self._additional_layers = result.additional_layers
        self.last_executed_algorithm = result.parameters.algorithm
        self.set(f"algorithms.{result.parameters.algorithm}", result.parameters.values)
        try:
            roi_info = result.roi_info.fit_to_image(self.image)
        except ValueError:  # pragma: no cover
            raise ValueError(ROI_NOT_FIT)
        if result.points is not None:
            self.points = result.points
        self._roi_info = roi_info
        self.roi_changed.emit(self._roi_info)

    def _load_files_call(self, files_list: List[str]):
        self.request_load_files.emit(files_list)

    def mask_representation_changed_emit(self):
        self.mask_representation_changed.emit()

    def add_history_element(self, elem: HistoryElement) -> None:
        self.history_index += 1
        if self.history_index < len(self.history) and self.cmp_history_element(elem, self.history[self.history_index]):
            self.history[self.history_index] = elem
        else:
            self.history = self.history[: self.history_index]
            self.history.append(elem)

    def history_size(self) -> int:
        return self.history_index + 1

    def history_redo_size(self) -> int:
        if self.history_index + 1 == len(self.history):
            return 0
        return len(self.history[self.history_index + 1 :])

    def history_redo_clean(self) -> None:
        self.history = self.history[: self.history_size()]

    def history_current_element(self) -> HistoryElement:
        return self.history[self.history_index]

    def history_next_element(self) -> HistoryElement:
        return self.history[self.history_index + 1]

    def history_pop(self) -> Optional[HistoryElement]:
        if self.history_index != -1:
            self.history_index -= 1
            return self.history[self.history_index + 1]
        return None

    def set_history(self, history: List[HistoryElement]):
        self.history = history
        self.history_index = len(self.history) - 1

    def get_history(self) -> List[HistoryElement]:
        return self.history[: self.history_index + 1]

    @staticmethod
    def cmp_history_element(el1, el2):
        return False

    @property
    def mask(self):
        return self._image.mask

    @mask.setter
    def mask(self, value):
        try:
            self._image.set_mask(value)
            self.mask_changed.emit()
        except ValueError:
            raise ValueError("mask do not fit to image")

    def get_save_list(self) -> List[SaveSettingsDescription]:
        """List of files in which program save the state."""
        return [
            SaveSettingsDescription("segmentation_settings.json", self._roi_dict),
            SaveSettingsDescription("view_settings.json", self.view_settings_dict),
        ]

    def get_path_history(self) -> List[str]:
        """
        return list containing last 10 elements added with :py:meth:`.add_path_history` and
        last opened in each category form :py:attr:`save_location_keys`
        """
        res = self.get(DIR_HISTORY, [])[:]
        for name in self.save_locations_keys:
            val = self.get("io." + name, str(Path.home()))
            if val not in res:
                res = res + [val]
        return res

    def get_last_files(self) -> list:
        return self.get(FILE_HISTORY, [])

    @staticmethod
    def _add_elem_to_list(data_list: list, value: Any) -> list:
        try:
            data_list.remove(value)
        except ValueError:
            data_list = data_list[:9]
        return [value] + data_list

    def add_path_history(self, dir_path: str):
        """Save path in history of visited directories. Store only 10 last"""
        self.set(DIR_HISTORY, self._add_elem_to_list(self.get(DIR_HISTORY, []), dir_path))

    def add_load_files_history(self, file_path: List[str], load_method: str):
        self.set(FILE_HISTORY, self._add_elem_to_list(self.get(FILE_HISTORY, []), [file_path, load_method]))
        self.add_path_history(os.path.dirname(file_path[0]))

    def set(self, key_path: str, value):
        """
        function for saving general state (not visualization). This is accessor to
        :py:meth:`~.ProfileDict.set` of inner variable.

        :param key_path: dot separated path
        :param value: value to store. The value need to be json serializable.
        """
        self._roi_dict.set(f"{self._current_roi_dict}.{key_path}", value)
        self.data_changed.emit(key_path, value)

    def get(self, key_path: str, default=None):
        """
        Function for getting general state (not visualization). This is accessor to
        :py:meth:`~.ProfileDict.get` of inner variable.

        :param key_path: dot separated path
        :param default: default value if key is missed
        """
        return self._roi_dict.get(f"{self._current_roi_dict}.{key_path}", default)

    def dump_part(self, file_path, path_in_dict, names=None):
        data = self.get(path_in_dict)
        if names is not None:
            data = {name: data[name] for name in names}
        with open(file_path, "w") as ff:
            json.dump(data, ff, cls=self.json_encoder_class, indent=2)

    def load_part(self, file_path):
        data = self.load_metadata(file_path)
        bad_key = []
        if isinstance(data, dict) and not check_loaded_dict(data):
            for k, v in data.items():
                if not check_loaded_dict(v):
                    bad_key.append(k)
            for el in bad_key:
                del data[el]
        elif isinstance(data, ProfileDict) and not data.verify_data():
            bad_key = data.filter_data()
        return data, bad_key

    def dump(self, folder_path: Optional[str] = None):
        """
        Save current application settings to disc.

        :param folder_path: path to directory in which data should be saved.
            If is None then use :py:attr:`.json_folder_path`
        """
        if self.napari_settings.save is not None:
            self.napari_settings.save()
        else:
            self.napari_settings._save()  # pylint: disable=W0212
        if folder_path is None:
            folder_path = self.json_folder_path
        if not os.path.exists(folder_path):
            os.makedirs(folder_path)
        errors_list = []
        for el in self.get_save_list():
            try:
                dump_string = json.dumps(el.values, cls=self.json_encoder_class, indent=2)
                with open(os.path.join(folder_path, el.file_name), "w") as ff:
                    ff.write(dump_string)
            except Exception as e:  # pylint: disable=W0703
                errors_list.append((e, os.path.join(folder_path, el.file_name)))
        if errors_list:
            print(errors_list, file=sys.stderr)
        return errors_list

    def load(self, folder_path: Optional[str] = None):
        """
        Load settings state from given directory

        :param folder_path: path to directory in which data should be saved.
            If is None then use :py:attr:`.json_folder_path`
        """
        if folder_path is None:
            folder_path = self.json_folder_path
        errors_list = []
        for el in self.get_save_list():
            file_path = os.path.join(folder_path, el.file_name)
            if not os.path.exists(file_path):
                continue
            error = False
            try:
                data: ProfileDict = self.load_metadata(file_path)
                if not data.verify_data():
                    errors_list.append((file_path, data.filter_data()))
                    error = True
                el.values.update(data)
            except Exception as e:  # pylint: disable=W0703
                error = True
                errors_list.append((file_path, e))
            finally:
                if error:
                    timestamp = datetime.today().strftime("%Y-%m-%d_%H_%M_%S")
                    base_path, ext = os.path.splitext(file_path)
                    os.rename(file_path, base_path + "_" + timestamp + ext)

        if errors_list:
            print(errors_list, file=sys.stderr)
        return errors_list

    def get_project_info(self) -> ProjectInfoBase:
        """Get all information needed to save project"""
        raise NotImplementedError

    def set_project_info(self, data: ProjectInfoBase):
        """Set project info"""
        raise NotImplementedError

    @staticmethod
    def verify_image(image: Image, silent=True) -> Union[Image, bool]:
        if image.is_time:
            if image.is_stack:
                raise TimeAndStackException()
            if silent:
                return image.swap_time_and_stack()
            raise SwapTimeStackException()
        return True


class SwapTimeStackException(Exception):
    """
    Exception which inform that current image shape is not supported,
    but can be if time and stack axes were swapped
    """


class TimeAndStackException(Exception):
    """
    Exception which inform that current image has both time
    and stack dat which is not supported
    """


class Color:  # pragma: no cover
    def __init__(self, text):
        color_re = re.compile(r"rgb\((\d+), (\d+), (\d+)\)")
        self.colors = tuple(map(int, color_re.match(text).groups()))

    def as_rgb_tuple(self):
        return self.colors<|MERGE_RESOLUTION|>--- conflicted
+++ resolved
@@ -440,16 +440,10 @@
         """
         return self.view_settings_dict.get(f"{self.current_profile_dict}.{key_path}", default)
 
-<<<<<<< HEAD
-=======
     def connect_to_profile(self, key_path, callback):
         # TODO  fixme fix when introduce switch profiles
         self.view_settings_dict.connect(f"{self.current_profile_dict}.{key_path}", callback)
 
-    def dump_view_profiles(self):
-        return self.view_settings_dict
-
->>>>>>> 99516b83
 
 class SaveSettingsDescription(NamedTuple):
     file_name: str
