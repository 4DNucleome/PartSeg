--- conflicted
+++ resolved
@@ -449,15 +449,9 @@
             if p is not None:
                 borders[i] = p
         for i, (use, radius) in enumerate(self.channel_control.get_gauss()):
-<<<<<<< HEAD
             if use and color_maps[i] is not None and radius > 0:
                 img[..., i] = gaussian(img[..., i], radius)
-        im = color_image(img, color_maps, borders)
-=======
-            if use and color_list[i] is not None and radius > 0:
-                img[..., i] = gaussian_filter(img[..., i], radius)
         im = color_image(img, color_list, borders)
->>>>>>> 55693871
         self.add_labels(im)
         self.add_mask(im)
         self.image_area.set_image(im, True)
