import itertools
import logging
from contextlib import suppress
from dataclasses import dataclass, field
from enum import Enum
from functools import partial
from typing import Dict, List, MutableMapping, Optional, Tuple, Union

import napari
import numpy as np
from napari.components import ViewerModel as Viewer
from napari.layers import Layer, Points
from napari.layers.image import Image as NapariImage
from napari.layers.labels import Labels
from napari.qt import QtStateButton, QtViewer
from napari.qt.threading import thread_worker
from packaging.version import parse as parse_version
from qtpy.QtCore import QEvent, QPoint, Qt, QTimer, Signal
from qtpy.QtWidgets import QCheckBox, QHBoxLayout, QLabel, QMenu, QSpinBox, QToolTip, QVBoxLayout, QWidget
from superqt import QEnumComboBox, ensure_main_thread
from vispy.color import Color, Colormap
from vispy.geometry.rect import Rect
from vispy.scene import BaseCamera

from PartSegCore.class_generator import enum_register
from PartSegCore.color_image import calculate_borders
from PartSegCore.image_operations import NoiseFilterType, gaussian, median
from PartSegCore.roi_info import ROIInfo
from PartSegImage import Image

from ..common_backend.base_settings import BaseSettings
from .advanced_tabs import RENDERING_LIST, RENDERING_MODE_NAME
from .channel_control import ChannelProperty, ColorComboBoxGroup
from .custom_buttons import SearchROIButton
from .qt_modal import QtPopup

try:
    from napari._qt.qt_viewer_buttons import QtViewerPushButton
except ImportError:
    from napari._qt.widgets.qt_viewer_buttons import QtViewerPushButton


class QtNDisplayButton(QtStateButton):
    def __init__(self, viewer):
        super().__init__(
            "ndisplay_button",
            viewer.dims,
            "ndisplay",
            viewer.dims.events.ndisplay,
            2,
            3,
        )


ORDER_DICT = {"xy": [0, 1, 2, 3], "zy": [0, 2, 1, 3], "zx": [0, 3, 1, 2]}
NEXT_ORDER = {"xy": "zy", "zy": "zx", "zx": "xy"}

ColorInfo = Dict[int, Union[str, List[float]]]

napari_rendering = parse_version(napari.__version__) >= parse_version("0.4.11")


@dataclass
class ImageInfo:
    image: Image
    layers: List[NapariImage]
    filter_info: List[Tuple[NoiseFilterType, float]] = field(default_factory=list)
    mask: Optional[Labels] = None
    mask_array: Optional[np.ndarray] = None
    roi: Optional[Labels] = None
    roi_info: ROIInfo = field(default_factory=lambda: ROIInfo(None))
    roi_count: int = 0

    def coords_in(self, coords: Union[List[int], np.ndarray]) -> bool:
        if not self.layers:
            return False
        fst_layer = self.layers[0]
        moved_coords = self.translated_coords(coords)
        return np.all(moved_coords >= 0) and np.all(moved_coords < fst_layer.data.shape)

    def translated_coords(self, coords: Union[List[int], np.ndarray]) -> np.ndarray:
        if not self.layers:
            return np.array(coords)
        fst_layer = self.layers[0]
        return np.subtract(coords, fst_layer.translate_grid).astype(int)


class LabelEnum(Enum):
    Not_show = 0
    Show_results = 1
    Show_selected = 2

    def __str__(self):
        if self.value == 0:  # pylint: disable=W0143
            return "Don't show"
        return self.name.replace("_", " ")


class SearchType(Enum):
    Highlight = 0
    Zoom_in = 1


class ImageView(QWidget):
    position_changed = Signal([int, int, int], [int, int])
    component_clicked = Signal(int)
    text_info_change = Signal(str)
    hide_signal = Signal(bool)
    view_changed = Signal()
    image_added = Signal()

    def __init__(
        self,
        settings: BaseSettings,
        channel_property: ChannelProperty,
        name: str,
        parent: Optional[QWidget] = None,
        ndisplay=2,
    ):
        super().__init__(parent=parent)

        self.settings = settings
        self.channel_property = channel_property
        self.name = name
        self.image_info: Dict[str, ImageInfo] = {}
        self.current_image = ""
        self._current_order = "xy"
        self.components = None
        self.worker_list = []
        self.points_layer = None
        self.roi_alternative_selection = "ROI"
        self.additional_layers: List[Layer] = []
        self._search_type = SearchType.Highlight
        self._last_component = 1

        self.viewer = Viewer(ndisplay=ndisplay)
        self.viewer.theme = self.settings.theme_name
        self.viewer_widget = NapariQtViewer(self.viewer)
        if hasattr(self.viewer_widget.canvas, "background_color_override"):
            self.viewer_widget.canvas.background_color_override = "black"
        self.channel_control = ColorComboBoxGroup(settings, name, channel_property, height=30)
        self.ndim_btn = QtNDisplayButton(self.viewer)
        self.reset_view_button = QtViewerPushButton(self.viewer, "home", "Reset view", self._reset_view)
        self.points_view_button = QtViewerPushButton(
            self.viewer, "new_points", "Show points", self.toggle_points_visibility
        )
<<<<<<< HEAD
        self.points_view_button.setVisible(False)
        self.search_roi_btn = SearchROIButton(self)
        self.search_roi_btn.setHidden(True)
=======
        self.search_roi_btn = SearchROIButton(self.settings)
        self.search_roi_btn.setToolTip("Search component")
        # self.search_roi_btn.setDisabled(True)
        self.search_roi_btn.clicked.connect(self._search_component)
>>>>>>> c60816ef
        self.roll_dim_button = QtViewerPushButton(self.viewer, "roll", "Roll dimension", self._rotate_dim)
        self.roll_dim_button.setContextMenuPolicy(Qt.CustomContextMenu)
        self.roll_dim_button.customContextMenuRequested.connect(self._dim_order_menu)
        self.mask_chk = QCheckBox()
        self.mask_chk.setVisible(False)
        self.mask_label = QLabel("Mask:")
        self.mask_label.setVisible(False)

        self.btn_layout = QHBoxLayout()
        self.btn_layout.addWidget(self.reset_view_button)
        self.btn_layout.addWidget(self.ndim_btn)
        self.btn_layout.addWidget(self.roll_dim_button)
        self.btn_layout.addWidget(self.points_view_button)
        self.btn_layout.addWidget(self.search_roi_btn)
        self.btn_layout.addWidget(self.channel_control, 1)
        self.btn_layout.addWidget(self.mask_label)
        self.btn_layout.addWidget(self.mask_chk)
        self.btn_layout2 = QHBoxLayout()
        layout = QVBoxLayout()
        layout.addLayout(self.btn_layout)
        layout.addLayout(self.btn_layout2)
        layout.addWidget(self.viewer_widget)

        self.setLayout(layout)

        self.channel_control.change_channel.connect(self.change_visibility)
        self.viewer.events.status.connect(self.print_info)

        settings.mask_changed.connect(self.set_mask)
        settings.roi_changed.connect(self.set_roi)
        settings.roi_clean.connect(self.set_roi)
        settings.image_changed.connect(self.set_image)
        settings.image_spacing_changed.connect(self.update_spacing_info)
        settings.points_changed.connect(self.update_points)
        settings.connect_to_profile(RENDERING_MODE_NAME, self.update_rendering)
        settings.labels_changed.connect(self.update_roi_coloring)
        settings.connect_to_profile(f"{name}.image_state.opacity", self.update_roi_coloring)
        settings.connect_to_profile(f"{name}.image_state.only_border", self.update_roi_border)
        settings.connect_to_profile(f"{name}.image_state.border_thick", self.update_roi_border)
        settings.connect_to_profile(f"{name}.image_state.show_label", self.update_roi_labeling)
        settings.connect_to_profile("mask_presentation_opacity", self.update_mask_parameters)
        settings.connect_to_profile("mask_presentation_color", self.update_mask_parameters)
        # settings.labels_changed.connect(self.paint_layer)
        self.old_scene: BaseCamera = self.viewer_widget.view.scene

        self.mask_chk.stateChanged.connect(self.change_mask_visibility)
        self.viewer_widget.view.scene.transform.changed.connect(self._view_changed, position="last")
        try:
            self.viewer.dims.events.current_step.connect(self._view_changed, position="last")
        except AttributeError:
            self.viewer.dims.events.axis.connect(self._view_changed, position="last")
        self.viewer.dims.events.ndisplay.connect(self._view_changed, position="last")
        self.viewer.dims.events.ndisplay.connect(self._view_changed, position="last")
        self.viewer.dims.events.ndisplay.connect(self.camera_change, position="last")
        self.viewer.events.reset_view.connect(self._view_changed, position="last")

    def toggle_points_visibility(self):
        if self.points_layer is not None:
            self.points_layer.visible = not self.points_layer.visible

    def _dim_order_menu(self, point: QPoint):
        menu = QMenu()
        for key in ORDER_DICT:
            action = menu.addAction(key)
            action.triggered.connect(partial(self._set_new_order, key))
            if key == self._current_order:
                font = action.font()
                font.setBold(True)
                action.setFont(font)

        menu.exec_(self.roll_dim_button.mapToGlobal(point))

    def _set_new_order(self, text: str):
        self._current_order = text
        self.viewer.dims.order = ORDER_DICT[text]
        self.update_roi_representation()

    def _reset_view(self):
        self._set_new_order("xy")
        self.viewer.dims.order = ORDER_DICT[self._current_order]
        self.viewer.reset_view()

    def _rotate_dim(self):
        self._set_new_order(NEXT_ORDER[self._current_order])

    def camera_change(self, _args):
        self.old_scene.transform.changed.disconnect(self._view_changed)
        self.old_scene: BaseCamera = self.viewer_widget.view.camera
        self.old_scene.transform.changed.connect(self._view_changed, position="last")

    def _view_changed(self, _args):
        self.view_changed.emit()

    def get_state(self):
        return {
            "ndisplay": self.viewer.dims.ndisplay,
            "point": self.viewer.dims.point,
            "camera": self.viewer_widget.view.camera.get_state(),
        }

    def set_state(self, dkt):
        if "ndisplay" in dkt and self.viewer.dims.ndisplay != dkt["ndisplay"]:
            self.viewer.dims.ndisplay = dkt["ndisplay"]
            return
        if "point" in dkt:
            for i, val in enumerate(dkt["point"]):
                self.viewer.dims.set_point(i, val)
        if "camera" in dkt:
            with suppress(KeyError):
                self.viewer_widget.view.camera.set_state(dkt["camera"])

    def change_mask_visibility(self):
        for image_info in self.image_info.values():
            if image_info.mask is not None:
                image_info.mask.visible = self.mask_chk.isChecked()

    def update_spacing_info(self, image: Optional[Image] = None) -> None:
        """
        Update spacing of image if not provide, then use image pointed by settings.

        :param Optional[Image] image: image which spacing should be updated.
        :return: None
        """
        if image is None:
            image = self.settings.image

        if image.file_path not in self.image_info:
            raise ValueError("Image not registered")

        image_info = self.image_info[image.file_path]

        for layer in image_info.layers:
            layer.scale = image.normalized_scaling()

        if image_info.roi is not None:
            image_info.roi.scale = image.normalized_scaling()

        if image_info.mask is not None:
            image_info.mask.scale = image.normalized_scaling()

    def _active_layer(self):
        if hasattr(self.viewer.layers, "selection"):
            return self.viewer.layers.selection.active
        return self.viewer.active_layer

    def _coordinates(self):
        active_layer = self._active_layer()
        if active_layer is None:
            return
        if (
            hasattr(self.viewer, "cursor")
            and hasattr(self.viewer.cursor, "position")
            and hasattr(active_layer, "world_to_data")
        ):
            return [int(x) for x in active_layer.world_to_data(self.viewer.cursor.position)]
        return [int(x) for x in active_layer.coordinates]

    def print_info(self, event=None):
        cords = self._coordinates()
        if cords is None:
            return
        bright_array = []
        components = []
        for image_info in self.image_info.values():
            if not image_info.coords_in(cords):
                continue
            moved_coords = image_info.translated_coords(cords)
            for layer in image_info.layers:
                if layer.visible:
                    bright_array.append(layer.data[tuple(moved_coords)])
            if image_info.roi_info.roi is not None and image_info.roi is not None:
                val = image_info.roi_info.roi[tuple(moved_coords)]
                if val:
                    components.append(val)

        if not bright_array and not components:
            self.text_info_change.emit("")
            return
        text = f"{cords}: "
        if bright_array:
            text += str(bright_array[0]) if len(bright_array) == 1 else str(bright_array)
        self.components = components
        if components:
            if len(components) == 1:
                text += f" component: {components[0]}"
            else:
                text += f" components: {components}"
        self.text_info_change.emit(text)

    def mask_opacity(self) -> float:
        """Get mask opacity"""
        return self.settings.get_from_profile("mask_presentation_opacity", 1)

    def mask_color(self) -> ColorInfo:
        """Get mask marking color"""
        color = Color(np.divide(self.settings.get_from_profile("mask_presentation_color", [255, 255, 255]), 255))
        return {0: "black", 1: color.rgba}

    def get_image(self, image: Optional[Image]) -> Image:
        if image is not None:
            return image
        if self.current_image not in self.image_info:
            return self.settings.image
        return self.image_info[self.current_image].image

    def update_points(self):
        if self.settings.points is not None:
            self.points_view_button.setVisible(True)
            if self.points_layer is None or self.points_layer not in self.viewer.layers:
                self.points_layer = Points(self.settings.points, scale=self.settings.image.normalized_scaling())
                self.viewer.add_layer(self.points_layer)
            else:
                self.points_layer.data = self.settings.points
                self.points_layer.scale = self.settings.image.normalized_scaling()
        elif self.points_layer is not None and self.points_layer in self.viewer.layers:
            self.points_view_button.setVisible(False)
            self.points_layer.data = np.empty((0, 4))

    def set_roi(self, roi_info: Optional[ROIInfo] = None, image: Optional[Image] = None) -> None:
        image = self.get_image(image)
        if roi_info is None:
            roi_info = self.settings.roi_info
        image_info = self.image_info[image.file_path]
        if image_info.roi is not None and image_info.roi in self.viewer.layers:
            if hasattr(self.viewer.layers, "selection"):
                self.viewer.layers.selection.clear()
                self.viewer.layers.selection.add(image_info.roi)
            else:
                self.viewer.layers.unselect_all()
                image_info.roi.selected = True
            self.viewer.layers.remove_selected()
            image_info.roi = None

        image_info.roi_info = roi_info
        image_info.roi_count = max(roi_info.bound_info) if roi_info.bound_info else 0

        if roi_info.roi is None:
            self.search_roi_btn.setDisabled(True)
            return
        self.search_roi_btn.setDisabled(False)

        self.add_roi_layer(image_info)
        image_info.roi.color = self.get_roi_view_parameters(image_info)
        image_info.roi.opacity = self.settings.get_from_profile(f"{self.name}.image_state.opacity", 1.0)

    def get_roi_view_parameters(self, image_info: ImageInfo) -> ColorInfo:
        colors = self.settings.label_colors / 255
        if (
            self.settings.get_from_profile(f"{self.name}.image_state.show_label", LabelEnum.Show_results)
            == LabelEnum.Not_show
            or image_info.roi_count == 0
            or colors.size == 0
        ):
            return {x: [0, 0, 0, 0] for x in range(image_info.roi_count + 1)}

        res = {x: colors[(x - 1) % colors.shape[0]] for x in range(image_info.roi_count + 1)}
        res[0] = [0, 0, 0, 0]
        return res

    def update_roi_coloring(self):
        for image_info in self.image_info.values():
            if image_info.roi is None:
                continue
            image_info.roi.color = self.get_roi_view_parameters(image_info)
            image_info.roi.opacity = self.settings.get_from_profile(f"{self.name}.image_state.opacity", 1.0)

    def remove_all_roi(self):
        if hasattr(self.viewer.layers, "selection"):
            self.viewer.layers.selection.clear()
        else:
            self.viewer.layers.unselect_all()
        for image_info in self.image_info.values():
            if image_info.roi is None:
                continue
            if hasattr(self.viewer.layers, "selection"):
                self.viewer.layers.selection.add(image_info.roi)
            else:
                image_info.roi.selected = True
            image_info.roi = None

        self.viewer.layers.remove_selected()

    def update_roi_border(self) -> None:
        for image_info in self.image_info.values():
            if image_info.roi is None:
                continue
            roi = image_info.roi_info.alternative.get(self.roi_alternative_selection, image_info.roi_info.roi)
            border_thick = self.settings.get_from_profile(f"{self.name}.image_state.border_thick", 1) == 1
            only_border = self.settings.get_from_profile(f"{self.name}.image_state.only_border", True)
            alternative = image_info.roi.metadata.get("alternative", self.roi_alternative_selection)
            if only_border and border_thick != 1:
                data = calculate_borders(
                    roi.transpose(ORDER_DICT[self._current_order]),
                    self.settings.get_from_profile(f"{self.name}.image_state.border_thick", 1) // 2,
                    self.viewer.dims.ndisplay == 2,
                ).transpose(np.argsort(ORDER_DICT[self._current_order]))
                image_info.roi.data = data
            else:
                if image_info.roi.metadata.get("border_thick", 1) != 1 or alternative != self.roi_alternative_selection:
                    image_info.roi.data = roi
                image_info.roi.contour = only_border

            image_info.roi.metadata["border_thick"] = border_thick
            image_info.roi.metadata["alternative"] = self.roi_alternative_selection

    @ensure_main_thread
    def update_rendering(self):
        rendering = self.settings.get_from_profile(RENDERING_MODE_NAME, RENDERING_LIST[0])
        for image_info in self.image_info.values():
            if image_info.roi is not None and hasattr(image_info.roi, "rendering"):
                image_info.roi.rendering = rendering

    @ensure_main_thread
    def update_roi_labeling(self):
        for image_info in self.image_info.values():
            if image_info.roi is not None:
                image_info.roi.color = self.get_roi_view_parameters(image_info)

    def add_roi_layer(self, image_info: ImageInfo):
        if image_info.roi_info.roi is None:
            return
        roi = image_info.roi_info.alternative.get(self.roi_alternative_selection, image_info.roi_info.roi)
        border_thick = self.settings.get_from_profile(f"{self.name}.image_state.border_thick", 1) == 1
        kwargs = {
            "scale": image_info.image.normalized_scaling(),
            "name": "ROI",
            "blending": "translucent",
            "metadata": {"border_thick": border_thick, "alternative": self.roi_alternative_selection},
        }
        if napari_rendering:
            kwargs["rendering"] = self.settings.get_from_profile(RENDERING_MODE_NAME, RENDERING_LIST[0])

        only_border = self.settings.get_from_profile(f"{self.name}.image_state.only_border", True)
        if only_border and border_thick != 1:

            data = calculate_borders(
                roi.transpose(ORDER_DICT[self._current_order]),
                border_thick // 2,
                self.viewer.dims.ndisplay == 2,
            ).transpose(np.argsort(ORDER_DICT[self._current_order]))
            image_info.roi = self.viewer.add_labels(data, **kwargs)
            image_info.roi.contour = False
        else:
            image_info.roi = self.viewer.add_labels(roi, **kwargs)
            image_info.roi.contour = only_border

    def update_roi_representation(self):
        self.remove_all_roi()

        for image_info in self.image_info.values():
            self.add_roi_layer(image_info)

        self.update_roi_coloring()

    def set_mask(self, mask: Optional[np.ndarray] = None, image: Optional[Image] = None) -> None:
        image = self.get_image(image)
        if image.file_path not in self.image_info:
            raise ValueError("Image not added to viewer")
        if mask is None:
            mask = image.mask

        image_info = self.image_info[image.file_path]
        if image_info.mask is not None:
            if hasattr(self.viewer.layers, "selection"):
                self.viewer.layers.selection.clear()
                self.viewer.layers.selection.add(image_info.mask)
            else:
                self.viewer.layers.unselect_all()
                image_info.mask.selected = True
            self.viewer.layers.remove_selected()
            image_info.mask = None

        if mask is None:
            self._toggle_mask_chk_visibility()
            return

        mask_marker = mask == 0

        layer = self.viewer.add_labels(mask_marker, scale=image.normalized_scaling(), blending="additive", name="Mask")
        layer.color = self.mask_color()
        layer.opacity = self.mask_opacity()
        layer.visible = self.mask_chk.isChecked()
        image_info.mask = layer
        self._toggle_mask_chk_visibility()

    def _toggle_mask_chk_visibility(self):
        visibility = any(image_info.mask is not None for image_info in self.image_info.values())
        self.mask_chk.setVisible(visibility)
        self.mask_label.setVisible(visibility)

    def update_mask_parameters(self):
        opacity = self.mask_opacity()
        colormap = self.mask_color()
        for image_info in self.image_info.values():
            if image_info.mask is not None:
                image_info.mask.opacity = opacity
                image_info.mask.color = colormap

    def set_image(self, image: Optional[Image] = None):
        self.image_info = {}
        self.add_image(image, True)

    def has_image(self, image: Image):
        return image.file_path in self.image_info

    @staticmethod
    def calculate_filter(array: np.ndarray, parameters: Tuple[NoiseFilterType, float]) -> Optional[np.ndarray]:
        if parameters[0] == NoiseFilterType.No or parameters[1] == 0:
            return array
        if parameters[0] == NoiseFilterType.Gauss:
            return gaussian(array, parameters[1])
        return median(array, int(parameters[1]))

    def _remove_worker(self, sender):
        for worker in self.worker_list:
            if sender is worker.signals:
                self.worker_list.remove(worker)
                break
        else:
            print("[_remove_worker]", sender)

    def _add_layer_util(self, index, layer, filters):
        self.viewer.add_layer(layer)

        def set_data(val):
            self._remove_worker(self.sender())
            data_, layer_ = val
            if data_ is None:
                return
            if layer_ not in self.viewer.layers:
                return
            layer_.data = data_

        @thread_worker(connect={"returned": set_data})
        def calc_filter(j, layer_):
            if filters[j][0] == NoiseFilterType.No or filters[j][1] == 0:
                return None, layer_
            return self.calculate_filter(layer_.data, parameters=filters[j]), layer_

        worker = calc_filter(index, layer)
        self.worker_list.append(worker)

    def _add_image(self, image_data: Tuple[ImageInfo, bool]):
        self._remove_worker(self.sender())

        image_info, replace = image_data
        image = image_info.image
        if replace:
            self.viewer.layers.select_all()
            self.viewer.layers.remove_selected()

        filters = self.channel_control.get_filter()
        for i, layer in enumerate(image_info.layers):
            try:
                self._add_layer_util(i, layer, filters)
            except AssertionError:
                layer.colormap = "gray"
                self._add_layer_util(i, layer, filters)

        self.image_info[image.file_path].filter_info = filters
        self.image_info[image.file_path].layers = image_info.layers
        self.current_image = image.file_path
        self.viewer.reset_view()
        if self.viewer.layers:
            if hasattr(self.viewer.layers, "selection"):
                self.viewer.layers.selection.clear()
                self.viewer.layers.selection.add(self.viewer.layers[-1])
            else:
                self.viewer.layers[-1].selected = True

        for i, axis in enumerate(image.axis_order):
            if axis == "C":
                continue
            self.viewer.dims.set_point(i, image.shape[i] * image.normalized_scaling()[i] // 2)
        if self.image_info[image.file_path].roi is not None:
            self.set_roi()
        if image_info.image.mask is not None:
            self.set_mask()
        self._toggle_mask_chk_visibility()
        self.image_added.emit()

    def add_image(self, image: Optional[Image], replace=False):
        if image is None:
            image = self.settings.image

        if not image.channels:
            raise ValueError("Need non empty image")

        if image.file_path in self.image_info:
            raise ValueError("Image already added")

        self.image_info[image.file_path] = ImageInfo(image, [])

        channels = image.channels
        if self.image_info and not replace:
            channels = max(channels, *(x.image.channels for x in self.image_info.values()))

        self.channel_control.set_channels(channels)
        visibility = self.channel_control.channel_visibility
        limits = self.channel_control.get_limits()
        ranges = image.get_ranges()
        limits = [ranges[i] if x is None else x for i, x in zip(range(image.channels), limits)]
        gamma = self.channel_control.get_gamma()
        colormaps = [self.channel_control.selected_colormaps[i] for i in range(image.channels)]
        parameters = ImageParameters(
            limits, visibility, gamma, colormaps, image.normalized_scaling(), len(self.viewer.layers)
        )

        self._prepare_layers(image, parameters, replace)

        return image

    def _prepare_layers(self, image, parameters, replace):
        worker = prepare_layers(image, parameters, replace)
        worker.returned.connect(self._add_image)
        self.worker_list.append(worker)
        worker.start()

    def images_bounds(self) -> Tuple[List[int], List[int]]:
        ranges = []
        for image_info in self.image_info.values():
            if not image_info.layers:
                continue
            ranges = [
                (min(a, b), max(c, d), min(e, f))
                for (a, c, e), (b, d, f) in itertools.zip_longest(
                    image_info.layers[0].dims.range, ranges, fillvalue=(np.inf, -np.inf, np.inf)
                )
            ]

        visible = [ranges[i] for i in self.viewer.dims.displayed]
        min_shape, max_shape, _ = zip(*visible)
        size = np.subtract(max_shape, min_shape)
        return size, min_shape

    @staticmethod
    def _shift_layer(layer: Layer, translate_2d):
        translate = [0] * layer.ndim
        translate[-2:] = translate_2d
        layer.translate_grid = translate

    def grid_view(self):
        """Present multiple images in grid view"""
        n_row = np.ceil(np.sqrt(len(self.image_info))).astype(int)
        n_row = max(1, n_row)
        scene_size, _ = self.images_bounds()
        for image_info, pos in zip(self.image_info.values(), itertools.product(range(n_row), repeat=2)):
            translate_2d = np.multiply(scene_size[-2:], pos)
            for layer in image_info.layers:
                self._shift_layer(layer, translate_2d)

            if image_info.mask is not None:
                self._shift_layer(image_info.mask, translate_2d)

            if image_info.roi is not None:
                self._shift_layer(image_info.roi, translate_2d)
        self.viewer.reset_view()

    def change_visibility(self, name: str, index: int):
        for image_info in self.image_info.values():
            if len(image_info.layers) > index:
                image_info.layers[index].visible = self.channel_control.channel_visibility[index]
                if self.channel_control.channel_visibility[index]:
                    image_info.layers[index].colormap = self.channel_control.selected_colormaps[index]
                    limits = self.channel_control.get_limits()[index]
                    limits = image_info.image.get_ranges()[index] if limits is None else limits
                    image_info.layers[index].contrast_limits = limits
                    image_info.layers[index].gamma = self.channel_control.get_gamma()[index]
                    filter_type = self.channel_control.get_filter()[index]
                    if filter_type != image_info.filter_info[index]:
                        image_info.layers[index].data = self.calculate_filter(
                            image_info.image.get_channel(index), filter_type
                        )
                        image_info.filter_info[index] = filter_type

    def reset_image_size(self):
        self.viewer.reset_view()

    def set_theme(self, theme: str):
        self.viewer.theme = theme

    def closeEvent(self, event):
        for worker in self.worker_list:
            worker.quit()
        self.viewer.layers.clear()
        self.viewer_widget.close()
        super().closeEvent(event)

    def get_tool_tip_text(self) -> str:
        image = self.settings.image
        image_info = self.image_info[image.file_path]
        text_list = []
        for el in self.components:
            data = image_info.roi_info.annotations.get(el, {})
            if data:
                try:
                    text_list.append(_print_dict(data))
                except ValueError:  # pragma: no cover
                    logging.warning("Wrong value provided as layer annotation.")
        return " ".join(text_list)

    def event(self, event: QEvent):
        if event.type() == QEvent.ToolTip and self.components:
            text = self.get_tool_tip_text()
            if text:
                QToolTip.showText(event.globalPos(), text)
        return super().event(event)

    def _search_component(self):
        max_components = max(max(image_info.roi_info.bound_info) for image_info in self.image_info.values())

        dial = SearchComponentModal(self, self._search_type, self._last_component, max_components)
        dial.show_right_of_mouse()

    def component_unmark(self, _num):
        self.viewer.layers.selection.clear()
        for el in self.additional_layers:
            if "timer" in el.metadata:
                el.metadata["timer"].stop()
            self.viewer.layers.selection.add(el)
        self.viewer.layers.remove_selected()
        self.additional_layers = []

    def _mark_layer(self, num: int, flash: bool, image_info: ImageInfo):
        bound_info = image_info.roi_info.bound_info.get(num, None)
        if bound_info is None:
            return
        # TODO think about marking on bright background
        slices = bound_info.get_slices()
        slices[image_info.image.stack_pos] = slice(None)
        component_mark = image_info.roi_info.roi[tuple(slices)] == num
        translate_grid = image_info.roi.translate_grid + (bound_info.lower) * image_info.roi.scale
        translate_grid[image_info.image.stack_pos] = 0
        self.additional_layers.append(
            self.viewer.add_labels(
                component_mark,
                scale=image_info.roi.scale,
                blending="additive",
                color={0: "black", 1: "white"},
                opacity=0.5,
            )
        )
        self.additional_layers[-1].translate_grid = translate_grid
        if flash:
            layer = self.additional_layers[-1]

            def flash_fun(layer_=layer):
                opacity = layer_.opacity + 0.1
                if opacity > 1:
                    opacity = 0.1
                layer_.opacity = opacity

            timer = QTimer()
            timer.setInterval(100)
            timer.timeout.connect(flash_fun)
            timer.start()
            layer.metadata["timer"] = timer

    def component_mark(self, num: int, flash: bool = False):
        self.component_unmark(num)
        self._search_type = SearchType.Highlight
        self._last_component = num

        bounding_box = self._bounding_box(num)
        if bounding_box is None:
            return

        for image_info in self.image_info.values():
            self._mark_layer(num, flash, image_info)

        lower_bound, upper_bound = bounding_box
        self._update_point(lower_bound, upper_bound)

        if self.viewer.dims.ndisplay == 2:
            l_bound = lower_bound[-2:][::-1]
            u_bound = upper_bound[-2:][::-1]
            rect = Rect(self.viewer_widget.view.camera.get_state()["rect"])
            if rect.contains(*l_bound) and rect.contains(*u_bound):
                return
            size = u_bound - l_bound
            rect.size = tuple(np.max([rect.size, size * 1.2], axis=0))
            pos = rect.pos
            if rect.left > l_bound[0]:
                pos = l_bound[0], pos[1]
            if rect.right < u_bound[0]:
                pos = pos[0] + u_bound[0] - rect.right, pos[1]
            if rect.bottom > l_bound[1]:
                pos = pos[0], l_bound[1]
            if rect.top < u_bound[1]:
                pos = pos[0], pos[1] + (u_bound[1] - rect.top)
            rect.pos = pos
            self.viewer_widget.view.camera.set_state({"rect": rect})

    def component_zoom(self, num):
        self.component_unmark(num)
        self._search_type = SearchType.Zoom_in
        self._last_component = num

        bounding_box = self._bounding_box(num)
        if bounding_box is None:
            return

        lower_bound, upper_bound = bounding_box
        diff = upper_bound - lower_bound
        frame = diff * 0.2
        if self.viewer.dims.ndisplay == 2:
            rect = Rect(pos=(lower_bound - frame)[-2:][::-1], size=(diff + 2 * frame)[-2:][::-1])
            self.set_state({"camera": {"rect": rect}})
        self._update_point(lower_bound, upper_bound)

    def _update_point(self, lower_bound, upper_bound):
        point = (lower_bound + upper_bound) / 2
        current_point = self.viewer.dims.point
        for i in range(self.viewer.dims.ndim - self.viewer.dims.ndisplay):
            if not (lower_bound[i] <= current_point[i] <= upper_bound[i]):
                self.viewer.dims.set_point(i, point[i])

    @staticmethod
    def _data_to_world(layer: Layer, cords):
        return layer._transforms[1:3].simplified(cords)  # pylint: disable=W0212

    def _bounding_box(self, num) -> Optional[Tuple[np.ndarray, np.ndarray]]:
        lower_bound_list = []
        upper_bound_list = []
        for image_info in self.image_info.values():
            bound_info = image_info.roi_info.bound_info.get(num, None)
            if bound_info is None:
                continue
            lower_bound_list.append(self._data_to_world(image_info.roi, bound_info.lower))
            upper_bound_list.append(self._data_to_world(image_info.roi, bound_info.upper))

        if not lower_bound_list:
            return

        lower_bound = np.min(lower_bound_list, axis=0)
        upper_bound = np.min(upper_bound_list, axis=0)
        return lower_bound, upper_bound


class NapariQtViewer(QtViewer):
    def __init__(self, viewer):
        super().__init__(viewer, show_welcome_screen=False)
        self.widget(0).layout().setContentsMargins(0, 5, 0, 2)

    def dragEnterEvent(self, event):  # pylint: disable=R0201
        """
        ignore napari reading mechanism
        """
        event.ignore()

    def close(self):
        self.dockConsole.deleteLater()
        self.dockLayerList.deleteLater()
        self.dockLayerControls.deleteLater()
        if hasattr(self, "activityDock"):
            self.activityDock.deleteLater()
        return super().close()

    def closeEvent(self, event):
        self.close()
        super().closeEvent(event)


class SearchComponentModal(QtPopup):
    def __init__(self, image_view: ImageView, search_type: SearchType, component_num: int, max_components):
        super().__init__(image_view)
        self.image_view = image_view
        self.zoom_to = QEnumComboBox(self, SearchType)
        self.zoom_to.setCurrentEnum(search_type)
        self.zoom_to.currentEnumChanged.connect(self._component_num_changed)
        self.component_selector = QSpinBox()
        self.component_selector.valueChanged.connect(self._component_num_changed)
        self.component_selector.setMaximum(max_components)
        self.component_selector.setValue(component_num)

        layout = QHBoxLayout()
        layout.addWidget(QLabel("Component:"))
        layout.addWidget(self.component_selector)
        layout.addWidget(QLabel("Selection:"))
        layout.addWidget(self.zoom_to)
        self.frame.setLayout(layout)

    def _component_num_changed(self):
        if self.zoom_to.currentEnum() == SearchType.Highlight:
            self.image_view.component_mark(self.component_selector.value(), flash=True)
        else:
            self.image_view.component_zoom(self.component_selector.value())

    def closeEvent(self, event):
        super().closeEvent(event)
        self.image_view.component_unmark(0)


@dataclass
class ImageParameters:
    limits: List[Tuple[float, float]]
    visibility: List[bool]
    gamma: List[float]
    colormaps: List[Colormap]
    scaling: Tuple[Union[float, int]]
    layers: int = 0


def _prepare_layers(image: Image, param: ImageParameters, replace: bool) -> Tuple[ImageInfo, bool]:
    image_layers = []
    for i in range(image.channels):
        lim = list(param.limits[i])
        if lim[1] == lim[0]:
            lim[1] += 1
        blending = "additive" if i != 0 else "translucent"
        data = image.get_channel(i)

        layer = NapariImage(
            data,
            colormap=param.colormaps[i],
            visible=param.visibility[i],
            blending=blending,
            scale=param.scaling,
            contrast_limits=lim,
            gamma=param.gamma[i],
            name=f"channel {i}; {param.layers + i}",
        )
        image_layers.append(layer)
    return ImageInfo(image, image_layers, []), replace


prepare_layers = thread_worker(_prepare_layers)


def _print_dict(dkt: MutableMapping, indent="") -> str:
    if not isinstance(dkt, MutableMapping):
        logging.error(f"{type(dkt)} instead of dict passed to _print_dict")
        return indent + str(dkt)
    res = []
    for k, v in dkt.items():
        if isinstance(v, MutableMapping):
            res.append(f"{indent}{k}:\n{_print_dict(v, indent+'  ')}")
        else:
            res.append(f"{indent}{k}: {v}")
    return "\n".join(res)


enum_register.register_class(LabelEnum)<|MERGE_RESOLUTION|>--- conflicted
+++ resolved
@@ -144,16 +144,10 @@
         self.points_view_button = QtViewerPushButton(
             self.viewer, "new_points", "Show points", self.toggle_points_visibility
         )
-<<<<<<< HEAD
         self.points_view_button.setVisible(False)
         self.search_roi_btn = SearchROIButton(self)
         self.search_roi_btn.setHidden(True)
-=======
-        self.search_roi_btn = SearchROIButton(self.settings)
-        self.search_roi_btn.setToolTip("Search component")
-        # self.search_roi_btn.setDisabled(True)
         self.search_roi_btn.clicked.connect(self._search_component)
->>>>>>> c60816ef
         self.roll_dim_button = QtViewerPushButton(self.viewer, "roll", "Roll dimension", self._rotate_dim)
         self.roll_dim_button.setContextMenuPolicy(Qt.CustomContextMenu)
         self.roll_dim_button.customContextMenuRequested.connect(self._dim_order_menu)
