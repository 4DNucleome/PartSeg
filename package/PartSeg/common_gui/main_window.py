--- conflicted
+++ resolved
@@ -137,11 +137,8 @@
                     " state directory (Help > State directory)"
                 )
                 errors_message.setStandardButtons(QMessageBox.Ok)
-<<<<<<< HEAD
                 for error in errors:
                     sentry_sdk.capture_exception(error[1])
-=======
->>>>>>> f687b822
                 text = "\n".join(f"File: {x[0]}" + "\n" + str(x[1]) for x in errors)
                 errors_message.setDetailedText(text)
                 errors_message.exec_()
