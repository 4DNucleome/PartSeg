--- conflicted
+++ resolved
@@ -727,13 +727,8 @@
         self.options_panel = Options(self.settings, self.image_view, self.image_view)
         self.main_menu.image_loaded.connect(self.image_read)
         self.settings.image_changed.connect(self.image_read)
-<<<<<<< HEAD
-        self.color_bar = ColorBar(self.settings, self.channel_control)
+        self.color_bar = ColorBar(self.settings, self.image_view)
         self.multiple_file = MultipleFileWidget(self.settings, io_functions.load_dict)
-=======
-        self.color_bar = ColorBar(self.settings, self.image_view)
-        self.multiple_file = MultipleFileWidget(self.settings, load_dict)
->>>>>>> 55693871
         self.multiple_file.setVisible(self.options_panel.image_properties.multiple_files.isChecked())
         self.options_panel.algorithm_options.batch_process.multiple_result.connect(
             partial(self.multiple_file.save_state_action, custom_name=False)
