import importlib
import itertools
import os
import pkgutil
import sys
import typing

import pkg_resources

import PartSegCore.plugins


def register_napari_plugins():
    import napari
    import napari_plugin_engine
    import napari_svg

<<<<<<< HEAD
    from PartSeg.plugins.napari_widgets import simple_measurement_widget
=======
    from PartSeg.plugins import napari_widgets
>>>>>>> 0cb92614
    from PartSegCore.napari_plugins import (
        load_image,
        load_mask_project,
        load_masked_image,
        load_roi_project,
        save_mask_roi,
    )

    for module in [
        napari_svg,
        napari_plugin_engine,
        load_image,
        load_mask_project,
        load_masked_image,
        load_roi_project,
        save_mask_roi,
<<<<<<< HEAD
        simple_measurement_widget,
=======
        napari_widgets,
>>>>>>> 0cb92614
    ]:
        napari.plugins.plugin_manager.register(module)


def get_plugins():
    if getattr(sys, "frozen", False):
        new_path = [os.path.join(os.path.dirname(os.path.dirname(__path__[0])), "plugins")]
        packages = pkgutil.iter_modules(new_path, "plugins" + ".")
        register_napari_plugins()
    else:
        packages = pkgutil.iter_modules(__path__, __name__ + ".")
    packages2 = itertools.chain(
        pkg_resources.iter_entry_points("PartSeg.plugins"),
        pkg_resources.iter_entry_points("partseg.plugins"),
    )
    return [importlib.import_module(el.name) for el in packages] + [el.load() for el in packages2]


plugins_loaded = set()


def register():
    PartSegCore.plugins.register()
    for el in get_plugins():
        if hasattr(el, "register") and el.__name__ not in plugins_loaded:
            assert isinstance(el.register, typing.Callable)  # nosec
            el.register()
            plugins_loaded.add(el.__name__)


def register_if_need():
    if len(plugins_loaded) == 0:
        register()<|MERGE_RESOLUTION|>--- conflicted
+++ resolved
@@ -15,11 +15,7 @@
     import napari_plugin_engine
     import napari_svg
 
-<<<<<<< HEAD
-    from PartSeg.plugins.napari_widgets import simple_measurement_widget
-=======
     from PartSeg.plugins import napari_widgets
->>>>>>> 0cb92614
     from PartSegCore.napari_plugins import (
         load_image,
         load_mask_project,
@@ -36,11 +32,7 @@
         load_masked_image,
         load_roi_project,
         save_mask_roi,
-<<<<<<< HEAD
-        simple_measurement_widget,
-=======
         napari_widgets,
->>>>>>> 0cb92614
     ]:
         napari.plugins.plugin_manager.register(module)
 
