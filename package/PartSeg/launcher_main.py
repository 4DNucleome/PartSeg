import argparse
import sys
import logging
from functools import partial
import os
import multiprocessing
from qtpy.QtGui import QFontDatabase, QGuiApplication

from PartSegImage import TiffImageReader
from PartSegData import font_dir
from .custom_application import CustomApplication
from PartSeg.common_backend.base_argparser import CustomParser

multiprocessing.freeze_support()


# noinspection PyUnresolvedReferences,PyUnusedLocal
def _test_imports():
    app = QGuiApplication([])
    from .segmentation_analysis.main_window import MainWindow
    from .segmentation_mask.stack_gui_main import MainWindow
    from .launcher.main_window import MainWindow
    from . import plugins
    plugins.register()
<<<<<<< HEAD
    if QFontDatabase.addApplicationFont(os.path.join(font_dir, "Symbola.ttf")) == -1:
        raise ValueError("Error with loading Symbola font")

=======
    assert QFontDatabase.addApplicationFont(os.path.join(font_dir, "Symbola.ttf")) != -1
    del app
>>>>>>> c89ac44f


def main():
    if len(sys.argv) > 1 and sys.argv[1] == "_test":
        _test_imports()
        return
    parser = CustomParser("PartSeg")
    parser.add_argument("--multiprocessing-fork", dest="mf", action="store_true",
                        help=argparse.SUPPRESS)  # Windows bug fix
    sp = parser.add_subparsers()
    sp_a = sp.add_parser("segmentation_analysis", help="Starts GUI for segmentation analysis")
    sp_s = sp.add_parser("segmentation", help="Starts GUI for segmentation")
    parser.set_defaults(gui="launcher")
    sp_a.set_defaults(gui="segmentation_analysis")
    sp_s.set_defaults(gui="segmentation")
    sp_a.add_argument("image", nargs="?", help="image to read on begin", default="")
    sp_a.add_argument("mask", nargs="?", help="mask to read on begin", default=None)
    sp_a.add_argument("--batch", action="store_true", help=argparse.SUPPRESS)
    sp_s.add_argument("image", nargs="?", help="image to read on begin", default="")
    argv = [x for x in sys.argv[1:] if not (x.startswith("parent") or x.startswith("pipe"))]
    args = parser.parse_args(argv)
    # print(args)

    logging.basicConfig(level=logging.INFO)
    my_app = CustomApplication(sys.argv)
    my_app.check_release()
    QFontDatabase.addApplicationFont(os.path.join(font_dir, "Symbola.ttf"))
    if args.gui == "segmentation_analysis" or args.mf:
        from . import plugins
        plugins.register()
        from .segmentation_analysis.main_window import MainWindow
        title = "PartSeg Segmentation Analysis"
        if args.image:
            image = TiffImageReader.read_image(args.image, args.mask)
            MainWindow = partial(MainWindow, initial_image=image)
        wind = MainWindow(title=title)
        if args.batch:
            wind.main_menu.batch_window()
    elif args.gui == "segmentation":
        from . import plugins
        plugins.register()
        from .segmentation_mask.stack_gui_main import MainWindow
        title = "PartSeg Mask Segmentation"
        if args.image:
            image = TiffImageReader.read_image(args.image)
            MainWindow = partial(MainWindow, initial_image=image)
        wind = MainWindow(title=title)
    else:
        from .launcher.main_window import MainWindow
        title = "PartSeg Launcher"
        wind = MainWindow(title=title)

    wind.show()
    rc = my_app.exec_()
    del wind
    del my_app
    sys.exit(rc)


if __name__ == '__main__':
    main()<|MERGE_RESOLUTION|>--- conflicted
+++ resolved
@@ -22,14 +22,10 @@
     from .launcher.main_window import MainWindow
     from . import plugins
     plugins.register()
-<<<<<<< HEAD
     if QFontDatabase.addApplicationFont(os.path.join(font_dir, "Symbola.ttf")) == -1:
         raise ValueError("Error with loading Symbola font")
+    del app
 
-=======
-    assert QFontDatabase.addApplicationFont(os.path.join(font_dir, "Symbola.ttf")) != -1
-    del app
->>>>>>> c89ac44f
 
 
 def main():
