--- conflicted
+++ resolved
@@ -159,14 +159,9 @@
             return CziImageReader.read_image(image_path, mask_path, self.callback_function, self.default_spacing)
         if ext in [".oif", ".oib"]:
             return OifImagReader.read_image(image_path, mask_path, self.callback_function, self.default_spacing)
-<<<<<<< HEAD
         if ext == ".obsep":
             return ObsepImageReader.read_image(image_path, mask_path, self.callback_function, self.default_spacing)
-        else:
-            return TiffImageReader.read_image(image_path, mask_path, self.callback_function, self.default_spacing)
-=======
         return TiffImageReader.read_image(image_path, mask_path, self.callback_function, self.default_spacing)
->>>>>>> 88c26375
 
 
 class OifImagReader(BaseImageReader):
