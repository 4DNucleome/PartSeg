--- conflicted
+++ resolved
@@ -1,20 +1,14 @@
 # pylint: disable=R0201
-<<<<<<< HEAD
 import platform
-=======
 from unittest.mock import MagicMock
->>>>>>> c60816ef
 
 import numpy as np
 import pytest
 import qtpy
 from napari.layers import Image as NapariImage
 from qtpy.QtCore import QPoint
-<<<<<<< HEAD
 from test_PartSeg.utils import CI_BUILD
-=======
 from vispy.geometry import Rect
->>>>>>> c60816ef
 
 from PartSeg.common_gui.channel_control import ChannelProperty
 from PartSeg.common_gui.napari_image_view import (
@@ -147,45 +141,6 @@
         base_settings.set_in_profile("mask_presentation_color", (255, 0, 0))
         assert np.all(image_view.image_info[str(tmp_path / "test2.tiff")].mask.color[1] == (1, 0, 0, 1))
         base_settings.set_in_profile("mask_presentation_color", (128, 0, 0))
-<<<<<<< HEAD
-        assert np.allclose(view.image_info[str(tmp_path / "test2.tiff")].mask.color[1], (128 / 255, 0, 0, 1))
-
-        assert not view.image_info[str(tmp_path / "test2.tiff")].mask.visible
-        with qtbot.waitSignal(view.mask_chk.stateChanged):
-            view.mask_chk.setChecked(True)
-        assert view.image_info[str(tmp_path / "test2.tiff")].mask.visible
-        assert np.all(view.image_info[str(tmp_path / "test2.tiff")].mask.scale == (1, 10 ** 6, 10 ** 6, 10 ** 6))
-        image2.set_spacing((10 ** -4,) * 3)
-        view.update_spacing_info()
-        assert np.all(view.image_info[str(tmp_path / "test2.tiff")].mask.scale == (1, 10 ** 5, 10 ** 5, 10 ** 5))
-
-    @pytest.mark.skipif((platform.system() == "Windows") and CI_BUILD, reason="glBindFramebuffer with no OpenGL")
-    def test_mask_control_visibility(self, base_settings, image2, qtbot, tmp_path):
-        ch_prop = ChannelProperty(base_settings, "test")
-        view = ImageView(base_settings, channel_property=ch_prop, name="test")
-        qtbot.addWidget(ch_prop)
-        qtbot.addWidget(view)
-        base_settings.image = image2
-        view.show()
-        assert not view.mask_chk.isVisible()
-        view.set_mask()
-        assert not view.mask_chk.isVisible()
-        with qtbot.waitSignal(base_settings.mask_changed):
-            base_settings.mask = np.zeros(image2.get_channel(0).shape, dtype=np.uint8)
-        assert view.mask_chk.isVisible()
-        with qtbot.waitSignal(base_settings.mask_changed):
-            base_settings.mask = None
-        assert not view.mask_chk.isVisible()
-        view.hide()
-
-    def test_points_rendering(self, base_settings, image2, qtbot, tmp_path):
-        ch_prop = ChannelProperty(base_settings, "test")
-        view = ImageView(base_settings, channel_property=ch_prop, name="test")
-        qtbot.addWidget(ch_prop)
-        qtbot.addWidget(view)
-        base_settings.image = image2
-        assert view.points_layer is None
-=======
         assert np.allclose(image_view.image_info[str(tmp_path / "test2.tiff")].mask.color[1], (128 / 255, 0, 0, 1))
 
         assert not image_view.image_info[str(tmp_path / "test2.tiff")].mask.visible
@@ -197,9 +152,27 @@
         image_view.update_spacing_info()
         assert np.all(image_view.image_info[str(tmp_path / "test2.tiff")].mask.scale == (1, 10 ** 5, 10 ** 5, 10 ** 5))
 
+    @pytest.mark.skipif((platform.system() == "Windows") and CI_BUILD, reason="glBindFramebuffer with no OpenGL")
+    def test_mask_control_visibility(self, base_settings, image2, qtbot, tmp_path):
+        ch_prop = ChannelProperty(base_settings, "test")
+        view = ImageView(base_settings, channel_property=ch_prop, name="test")
+        qtbot.addWidget(ch_prop)
+        qtbot.addWidget(view)
+        base_settings.image = image2
+        view.show()
+        assert not view.mask_chk.isVisible()
+        view.set_mask()
+        assert not view.mask_chk.isVisible()
+        with qtbot.waitSignal(base_settings.mask_changed):
+            base_settings.mask = np.zeros(image2.get_channel(0).shape, dtype=np.uint8)
+        assert view.mask_chk.isVisible()
+        with qtbot.waitSignal(base_settings.mask_changed):
+            base_settings.mask = None
+        assert not view.mask_chk.isVisible()
+        view.hide()
+
     def test_points_rendering(self, base_settings, image_view, tmp_path):
         assert image_view.points_layer is None
->>>>>>> c60816ef
         base_settings.points = [(0, 5, 5, 5)]
         assert image_view.points_layer is not None
         assert image_view.points_layer.visible
