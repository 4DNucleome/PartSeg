--- conflicted
+++ resolved
@@ -316,11 +316,7 @@
             return
         report_fun("text", 1)
         return ROIExtractionResult(
-<<<<<<< HEAD
-            np.zeros((10, 10), dtype=np.uint8), ROIExtractionProfile(name="a", algorithm="a", values={})
-=======
             roi=np.zeros((10, 10), dtype=np.uint8), parameters=ROIExtractionProfile(name="a", algorithm="a", values={})
->>>>>>> 31e0127b
         )
 
     def get_info_text(self):
