# pylint: disable=R0201
import datetime
import os
import platform
import subprocess  # nosec
import sys
import typing
from enum import Enum
from functools import partial
from pathlib import Path
from unittest.mock import MagicMock, patch

import numpy as np
import pytest
import qtpy
from magicgui import register_type
from magicgui.widgets import Container, Widget, create_widget
from nme import register_class
from pydantic import Field
from qtpy.QtCore import QPoint, QSize, Qt
from qtpy.QtWidgets import (
    QApplication,
    QCheckBox,
    QComboBox,
    QFileDialog,
    QLabel,
    QLineEdit,
    QMainWindow,
    QMenu,
    QTreeWidgetItem,
    QVBoxLayout,
    QWidget,
)
from superqt import QEnumComboBox

from PartSeg.common_gui import exception_hooks, select_multiple_files
from PartSeg.common_gui.about_dialog import AboutDialog
from PartSeg.common_gui.advanced_tabs import (
    RENDERING_LIST,
    RENDERING_MODE_NAME_STR,
    SEARCH_ZOOM_FACTOR_STR,
    AdvancedWindow,
    Appearance,
)
from PartSeg.common_gui.algorithms_description import (
    AlgorithmChoose,
    AlgorithmChooseBase,
    BaseAlgorithmSettingsWidget,
    FieldsList,
    FormWidget,
    InteractiveAlgorithmSettingsWidget,
    ListInput,
    ProfileSelect,
    QtAlgorithmProperty,
    SubAlgorithmWidget,
)
from PartSeg.common_gui.collapse_checkbox import CollapseCheckbox
from PartSeg.common_gui.custom_load_dialog import (
    CustomLoadDialog,
    IOMethodMock,
    LoadProperty,
    LoadRegisterFileDialog,
    PLoadDialog,
)
from PartSeg.common_gui.custom_save_dialog import CustomSaveDialog, FormDialog, PSaveDialog
from PartSeg.common_gui.equal_column_layout import EqualColumnLayout
from PartSeg.common_gui.error_report import DataImportErrorDialog, ErrorDialog
from PartSeg.common_gui.image_adjustment import ImageAdjustmentDialog, ImageAdjustTuple
from PartSeg.common_gui.main_window import OPEN_DIRECTORY, OPEN_FILE, OPEN_FILE_FILTER, BaseMainWindow
from PartSeg.common_gui.mask_widget import MaskDialogBase, MaskWidget
from PartSeg.common_gui.multiple_file_widget import (
    LoadRecentFiles,
    MultipleFilesTreeWidget,
    MultipleFileWidget,
    MultipleLoadDialog,
)
from PartSeg.common_gui.qt_modal import QtPopup
from PartSeg.common_gui.searchable_combo_box import SearchComboBox
from PartSeg.common_gui.show_directory_dialog import DirectoryDialog
from PartSeg.common_gui.universal_gui_part import (
    ChannelComboBox,
    CustomDoubleSpinBox,
    CustomSpinBox,
    EnumComboBox,
    InfoLabel,
    MguiChannelComboBox,
    Spacing,
)
from PartSegCore import Units, state_store
from PartSegCore.algorithm_describe_base import (
    AlgorithmDescribeBase,
    AlgorithmProperty,
    AlgorithmSelection,
    Register,
    ROIExtractionProfile,
    base_model_to_algorithm_property,
)
from PartSegCore.analysis import AnalysisAlgorithmSelection
from PartSegCore.analysis.calculation_plan import MaskSuffix
from PartSegCore.analysis.load_functions import LoadProject, LoadStackImage, load_dict
from PartSegCore.analysis.save_functions import SaveAsTiff, SaveProject, save_dict
from PartSegCore.image_operations import RadiusType
from PartSegCore.io_utils import LoadPlanExcel, LoadPlanJson, SaveBase
from PartSegCore.mask_create import MaskProperty
from PartSegCore.segmentation.algorithm_base import SegmentationLimitException
from PartSegCore.segmentation.restartable_segmentation_algorithms import BorderRim, LowerThresholdAlgorithm
from PartSegCore.utils import BaseModel
from PartSegImage import Channel, Image, ImageWriter
from PartSegImage.image_reader import INCOMPATIBLE_IMAGE_MASK

pyside_skip = pytest.mark.skipif(qtpy.API_NAME == "PySide2" and platform.system() == "Linux", reason="PySide2 problem")
IS_MACOS = sys.platform == "darwin"


class Enum1(Enum):
    test1 = 1
    test2 = 2
    test3 = 3


class Enum2(Enum):
    test1 = 1
    test2 = 2
    test3 = 3
    test4 = 4

    def __str__(self):
        return f"{self.name} eee"


@pytest.mark.filterwarnings("ignore:EnumComboBox is deprecated")
class TestEnumComboBox:
    def test_enum1(self, qtbot):
        widget = EnumComboBox(Enum1)
        qtbot.addWidget(widget)
        assert widget.count() == 3
        assert widget.currentText() == "test1"
        with qtbot.waitSignal(widget.current_choose):
            widget.set_value(Enum1.test2)

    def test_enum2(self, qtbot):
        widget = EnumComboBox(Enum2)
        qtbot.addWidget(widget)
        assert widget.count() == 4
        assert widget.currentText() == "test1 eee"
        with qtbot.waitSignal(widget.current_choose):
            widget.set_value(Enum2.test2)


@pytest.fixture
def mock_accept_files(monkeypatch):
    def accept(*_):
        return True

    monkeypatch.setattr(select_multiple_files.AcceptFiles, "exec_", accept)


@pytest.fixture
def mock_warning(monkeypatch):
    warning_show = [0]

    def warning(*_):
        warning_show[0] = 1

    monkeypatch.setattr(select_multiple_files.QMessageBox, "warning", warning)
    return warning_show


@pytest.mark.usefixtures("mock_accept_files")
class TestAddFiles:
    def test_update_files_list(self, qtbot, tmp_path, part_settings):
        for i in range(20):
            with open(tmp_path / f"test_{i}.txt", "w") as f_p:
                f_p.write("test")
        widget = select_multiple_files.AddFiles(part_settings)
        qtbot.addWidget(widget)
        file_list1 = [str(tmp_path / f"test_{i}.txt") for i in range(15)]
        widget.update_files_list(file_list1[:10])
        assert len(widget.files_to_proceed) == 10
        widget.update_files_list(file_list1[5:])
        assert len(widget.files_to_proceed) == 15

    def test_find_all(self, qtbot, tmp_path, part_settings, mock_warning):
        for i in range(10):
            with open(tmp_path / f"test_{i}.txt", "w") as f_p:
                f_p.write("test")
        widget = select_multiple_files.AddFiles(part_settings)
        qtbot.addWidget(widget)
        widget.paths_input.setText(str(tmp_path / "*.txt"))
        widget.find_all()
        assert mock_warning[0] == 0
        assert len(widget.files_to_proceed) == 10
        widget.find_all()
        assert mock_warning[0] == 1

    def test_parse_drop_file_list(self, qtbot, tmp_path, part_settings, mock_warning):
        name_list = []
        full_name_list = []
        for i in range(10):
            with open(tmp_path / f"test_{i}.txt", "w") as f_p:
                f_p.write("test")
                name_list.append(f"test_{i}.txt")
                full_name_list.append(str(tmp_path / f"test_{i}.txt"))

        widget = select_multiple_files.AddFiles(part_settings)
        qtbot.addWidget(widget)
        widget.paths_input.setText(str(tmp_path / "aaa"))
        widget.parse_drop_file_list(name_list)
        assert mock_warning[0] == 1
        mock_warning[0] = 0
        widget.parse_drop_file_list(full_name_list)
        assert mock_warning[0] == 0
        assert len(widget.files_to_proceed) == 10
        widget.clean()
        assert len(widget.files_to_proceed) == 0
        widget.paths_input.setText(str(tmp_path))
        widget.parse_drop_file_list(name_list)
        assert mock_warning[0] == 0
        assert len(widget.files_to_proceed) == 10

    def test_delete_element(self, qtbot, tmp_path, part_settings):
        for i in range(10):
            with open(tmp_path / f"test_{i}.txt", "w") as f_p:
                f_p.write("test")
        widget = select_multiple_files.AddFiles(part_settings)
        qtbot.addWidget(widget)
        file_list = [str(tmp_path / f"test_{i}.txt") for i in range(10)]
        widget.update_files_list(file_list)
        assert len(widget.files_to_proceed) == 10
        widget.selected_files.setCurrentRow(2)
        widget.delete_element()
        assert len(widget.files_to_proceed) == 9

    def test_load_file(self, qtbot, tmp_path, part_settings):
        for i in range(10):
            with open(tmp_path / f"test_{i}.txt", "w") as f_p:
                f_p.write("test")
        widget = select_multiple_files.AddFiles(part_settings)
        qtbot.addWidget(widget)
        file_list = [str(tmp_path / f"test_{i}.txt") for i in range(10)]
        widget.update_files_list(file_list)
        widget.selected_files.setCurrentRow(2)

        def check_res(val):

            return val == [str(tmp_path / "test_2.txt")]

        with qtbot.waitSignal(part_settings.request_load_files, check_params_cb=check_res):
            widget._load_file()

        mapper = MaskSuffix(name="", suffix="_mask")

        def check_res2(val):
            return val == [str(tmp_path / "test_2.txt"), str(tmp_path / "test_2_mask.txt")]

        with qtbot.waitSignal(part_settings.request_load_files, check_params_cb=check_res2):
            widget._load_file_with_mask(mapper)


class _TestWidget(QWidget):
    def __init__(self):
        super().__init__()
        self.setLayout(EqualColumnLayout())


class TestEqualColumnLayout:
    def test_add(self, qtbot):
        widget = _TestWidget()
        qtbot.addWidget(widget)
        w1 = QWidget()
        w2 = QWidget()
        widget.layout().addWidget(w1)
        assert widget.layout().count() == 1
        widget.layout().addWidget(w2)
        assert widget.layout().count() == 2
        assert widget.layout().itemAt(1).widget() == w2
        assert widget.layout().itemAt(0).widget() == w1
        assert widget.layout().itemAt(2) is None

    def test_remove_item(self, qtbot):
        widget = _TestWidget()
        qtbot.addWidget(widget)
        w1 = QWidget()
        w2 = QWidget()
        widget.layout().addWidget(w1)
        widget.layout().addWidget(w2)
        assert widget.layout().count() == 2
        assert widget.layout().takeAt(0).widget() == w1
        assert widget.layout().itemAt(0).widget() == w2
        assert widget.layout().count() == 1
        assert widget.layout().takeAt(2) is None

    @pyside_skip
    def test_geometry(self, qtbot):
        widget = _TestWidget()
        qtbot.addWidget(widget)
        w1 = QWidget()
        w2 = QWidget()
        widget.layout().addWidget(w1)
        widget.layout().addWidget(w2)
        widget.show()
        widget.resize(200, 200)
        assert widget.width() == 200
        assert w1.width() == 100
        widget.hide()

    @pyside_skip
    def test_hidden_widget(self, qtbot):
        widget = _TestWidget()
        w1 = QWidget()
        w2 = QWidget()
        w3 = QWidget()
        widget.layout().addWidget(w1)
        widget.layout().addWidget(w2)
        widget.layout().addWidget(w3)
        w2.hide()
        qtbot.addWidget(widget)
        widget.show()
        widget.resize(200, 200)
        assert w1.width() == 100
        widget.hide()


class TestSearchCombBox:
    def test_create(self, qtbot):
        widget = SearchComboBox()
        qtbot.addWidget(widget)

    def test_add_item(self, qtbot):
        widget = SearchComboBox()
        qtbot.addWidget(widget)
        widget.addItem("test1")
        assert widget.count() == 1
        assert widget.itemText(0) == "test1"

    def test_add_items(self, qtbot):
        widget = SearchComboBox()
        qtbot.addWidget(widget)
        widget.addItems(["test1", "test2", "test3"])
        assert widget.count() == 3
        assert widget.itemText(0) == "test1"
        assert widget.itemText(2) == "test3"


def test_create_load_dialog(qtbot):
    dialog = CustomLoadDialog(load_dict, history=["/aaa/"])
    assert dialog.acceptMode() == CustomLoadDialog.AcceptOpen
    dialog = CustomLoadDialog(LoadProject, history=["/aaa/"])
    assert dialog.acceptMode() == CustomLoadDialog.AcceptOpen
    result = dialog.get_result()
    assert result.load_class is LoadProject
    assert result.selected_filter == LoadProject.get_name_with_suffix()
    assert result.load_location == []


def test_create_save_dialog(qtbot):
    dialog = CustomSaveDialog(save_dict, history=["/aaa/"])
    assert dialog.acceptMode() == CustomSaveDialog.AcceptSave
    dialog = CustomSaveDialog(SaveProject, history=["/aaa/"])
    assert not hasattr(dialog, "stack_widget")
    dialog = CustomSaveDialog(save_dict, system_widget=False)
    assert hasattr(dialog, "stack_widget")


def test_p_save_dialog(part_settings, tmp_path, qtbot, monkeypatch):
    def selected_files(self):
        return [str(tmp_path / "test.tif")]

    monkeypatch.setattr(QFileDialog, "selectedFiles", selected_files)

    assert part_settings.get_path_history() == [str(Path.home())]

    dialog = PSaveDialog(save_dict, settings=part_settings, path="io.test")
    qtbot.addWidget(dialog)
    assert Path(dialog.directory().path()) == Path.home()
    assert Path(part_settings.get("io.test")) == Path.home()
    dialog = PSaveDialog(save_dict, settings=part_settings, path="io.test2", default_directory=str(tmp_path))
    qtbot.addWidget(dialog)
    assert Path(dialog.directory().path()) == tmp_path
    assert Path(part_settings.get("io.test2")) == tmp_path
    part_settings.set("io.test3", str(tmp_path))
    dialog = PSaveDialog(save_dict, settings=part_settings, path="io.test3")
    qtbot.addWidget(dialog)
    assert Path(dialog.directory().path()) == tmp_path
    assert Path(part_settings.get("io.test3")) == tmp_path

    monkeypatch.setattr(QFileDialog, "result", lambda x: QFileDialog.Rejected)
    part_settings.set("io.filter_save", SaveAsTiff.get_name())
    assert part_settings.get_path_history() == [str(Path.home())]
    dialog.show()
    dialog.accept()
    assert part_settings.get_path_history() == [str(Path.home())]

    monkeypatch.setattr(QFileDialog, "result", lambda x: QFileDialog.Accepted)
    dialog = PSaveDialog(save_dict, settings=part_settings, path="io.test4", filter_path="io.filter_save")
    qtbot.addWidget(dialog)
    assert SaveAsTiff.get_name() in dialog.nameFilters()
    dialog.show()
    dialog.selectFile(str(tmp_path / "test.tif"))
    dialog.accept()
    assert dialog.selectedNameFilter() == SaveAsTiff.get_name()
    assert [Path(x) for x in part_settings.get_path_history()] == [tmp_path, Path.home()]


def test_form_dialog(qtbot):
    fields = [
        AlgorithmProperty("aaa", "Aaa", 1.0),
        AlgorithmProperty("bbb", "Bbb", False),
    ]
    form = FormDialog(fields, values={"aaa": 2.0})
    assert form.get_values() == {"aaa": 2.0, "bbb": False}
    form.set_values({"aaa": 5.0, "bbb": True})
    assert form.get_values() == {"aaa": 5.0, "bbb": True}


def test_p_load_dialog(part_settings, tmp_path, qtbot, monkeypatch):
    dialog = PLoadDialog(load_dict, settings=part_settings, path="io.load_test")
    qtbot.addWidget(dialog)
    assert Path(dialog.directory().path()) == Path.home()
    assert Path(part_settings.get("io.load_test")) == Path.home()
    dialog = PLoadDialog(load_dict, settings=part_settings, path="io.load_test2", default_directory=str(tmp_path))
    qtbot.addWidget(dialog)
    assert Path(dialog.directory().path()) == tmp_path
    assert Path(part_settings.get("io.load_test2")) == tmp_path
    part_settings.set("io.load_test3", str(tmp_path))
    dialog = PLoadDialog(load_dict, settings=part_settings, path="io.load_test3")
    qtbot.addWidget(dialog)
    assert Path(dialog.directory().path()) == tmp_path
    assert Path(part_settings.get("io.load_test3")) == tmp_path

    monkeypatch.setattr(QFileDialog, "result", lambda x: QFileDialog.Rejected)
    part_settings.set("io.filter_load", LoadStackImage.get_name())
    assert part_settings.get_path_history() == [str(Path.home())]
    dialog.show()
    dialog.accept()
    assert part_settings.get_path_history() == [str(Path.home())]

    with (tmp_path / "test.tif").open("w") as f:
        f.write("eeeeeee")

    monkeypatch.setattr(QFileDialog, "result", lambda x: QFileDialog.Accepted)
    dialog = PLoadDialog(load_dict, settings=part_settings, path="io.load_test4", filter_path="io.filter_load")
    qtbot.addWidget(dialog)
    assert LoadStackImage.get_name() in dialog.nameFilters()
    dialog.show()
    dialog.selectFile(str(tmp_path / "test.tif"))
    if IS_MACOS:
        monkeypatch.setattr(dialog, "selectedFiles", lambda: [str(tmp_path / "test.tif")])
    dialog.accept()
    assert dialog.selectedNameFilter() == LoadStackImage.get_name()
    assert [Path(x) for x in part_settings.get_path_history()] == [tmp_path, Path.home()]


def test_str_filter(part_settings, tmp_path, qtbot, monkeypatch):
    tiff_text = "Test (*.tiff)"
    monkeypatch.setattr(QFileDialog, "result", lambda x: QFileDialog.Accepted)
    monkeypatch.setattr(QFileDialog, "selectedFiles", lambda x: [str(tmp_path / "test.tif")])
    dialog = PSaveDialog(tiff_text, settings=part_settings, path="io.save_test")
    qtbot.addWidget(dialog)
    assert tiff_text in dialog.nameFilters()
    dialog.show()
    dialog.selectFile(str(tmp_path / "test.tif"))
    dialog.accept()
    assert dialog.selectedNameFilter() == tiff_text
    assert [Path(x) for x in part_settings.get_path_history()] == [tmp_path, Path.home()]

    with (tmp_path / "test2.tif").open("w") as f:
        f.write("eeeeeee")

    dialog = PLoadDialog(tiff_text, settings=part_settings, path="io.load_test2")
    qtbot.addWidget(dialog)
    assert tiff_text in dialog.nameFilters()
    dialog.show()
    dialog.selectFile(str(tmp_path / "test2.tif"))
    if IS_MACOS:
        monkeypatch.setattr(dialog, "selectedFiles", lambda: [str(tmp_path / "test2.tif")])
    dialog.accept()
    assert dialog.selectedNameFilter() == tiff_text
    assert [Path(x) for x in part_settings.get_path_history()] == [tmp_path, Path.home()]


def test_recent_files(part_settings, qtbot):
    dial = LoadRecentFiles(part_settings)
    qtbot.add_widget(dial)
    assert dial.file_list.count() == 0
    size = dial.size()
    new_size = size.width() + 50, size.width() + 50
    dial.resize(*new_size)
    dial.accept()
    assert part_settings.get_from_profile("multiple_files_dialog_size") == new_size
    part_settings.add_last_files_multiple(["aaa.txt"], "method")
    part_settings.add_last_files_multiple(["bbb.txt"], "method")
    part_settings.add_last_files(["bbb.txt"], "method")
    part_settings.add_last_files(["ccc.txt"], "method")
    dial = LoadRecentFiles(part_settings)
    qtbot.add_widget(dial)
    assert dial.file_list.count() == 3
    assert dial.size() == QSize(*new_size)
    dial.file_list.selectAll()
    assert dial.get_files() == [(["bbb.txt"], "method"), (["aaa.txt"], "method"), (["ccc.txt"], "method")]


class TestMultipleFileWidget:
    def test_create(self, part_settings, qtbot):
        widget = MultipleFileWidget(part_settings, {})
        qtbot.add_widget(widget)

    @staticmethod
    def check_load_files(parameter, custom_name):
        return not custom_name and os.path.basename(parameter.file_path) == "img_4.tif"

    @pytest.mark.enablethread
    @pytest.mark.enabledialog
    def test_load_recent(self, part_settings, qtbot, monkeypatch, tmp_path):
        widget = MultipleFileWidget(part_settings, {LoadStackImage.get_name(): LoadStackImage})
        qtbot.add_widget(widget)
        for i in range(5):
            ImageWriter.save(
                Image(np.random.random((10, 10)), image_spacing=(1, 1), axes_order="XY"), tmp_path / f"img_{i}.tif"
            )
        file_list = [
            [
                [
                    tmp_path / f"img_{i}.tif",
                ],
                LoadStackImage.get_name(),
            ]
            for i in range(5)
        ]
        with qtbot.waitSignal(widget._add_state, check_params_cb=self.check_load_files):
            widget.load_recent_fun(file_list, lambda x, y: True, lambda x: True)
        assert part_settings.get_last_files_multiple() == file_list
        assert widget.file_view.topLevelItemCount() == 5
        widget.file_view.clear()
        widget.state_dict.clear()
        widget.file_list.clear()
        monkeypatch.setattr(LoadRecentFiles, "exec_", lambda x: True)
        monkeypatch.setattr(LoadRecentFiles, "get_files", lambda x: file_list)
        with qtbot.waitSignal(widget._add_state, check_params_cb=self.check_load_files):
            widget.load_recent()
        assert part_settings.get_last_files_multiple() == file_list
        assert widget.file_view.topLevelItemCount() == 5

    @pytest.mark.enablethread
    @pytest.mark.enabledialog
    def test_load_files(self, part_settings, qtbot, monkeypatch, tmp_path):
        widget = MultipleFileWidget(part_settings, {LoadStackImage.get_name(): LoadStackImage})
        qtbot.add_widget(widget)
        for i in range(5):
            ImageWriter.save(
                Image(np.random.random((10, 10)), image_spacing=(1, 1), axes_order="XY"), tmp_path / f"img_{i}.tif"
            )
        file_list = [[[str(tmp_path / f"img_{i}.tif")], LoadStackImage.get_name()] for i in range(5)]
        load_property = LoadProperty(
            [str(tmp_path / f"img_{i}.tif") for i in range(5)], LoadStackImage.get_name(), LoadStackImage
        )
        with qtbot.waitSignal(widget._add_state, check_params_cb=self.check_load_files):
            widget.execute_load_files(load_property, lambda x, y: True, lambda x: True)
        assert widget.file_view.topLevelItemCount() == 5
        assert part_settings.get_last_files_multiple() == file_list
        widget.file_view.clear()
        widget.state_dict.clear()
        widget.file_list.clear()
        monkeypatch.setattr(MultipleLoadDialog, "exec_", lambda x: True)
        monkeypatch.setattr(MultipleLoadDialog, "get_result", lambda x: load_property)
        with qtbot.waitSignal(widget._add_state, check_params_cb=self.check_load_files):
            widget.load_files()
        assert widget.file_view.topLevelItemCount() == 5
        assert part_settings.get_last_files_multiple() == file_list
        part_settings.dump()
        part_settings.load()
        assert part_settings.get_last_files_multiple() == file_list


class TestBaseMainWindow:
    def test_create(self, tmp_path, qtbot):
        window = BaseMainWindow(config_folder=tmp_path)
        qtbot.add_widget(window)

    @pytest.mark.enablethread
    @pytest.mark.enabledialog
    def test_recent(self, tmp_path, qtbot, monkeypatch):
        load_mock = MagicMock()
        load_mock.load = MagicMock(return_value=1)
        load_mock.get_name = MagicMock(return_value="test")
        window = BaseMainWindow(config_folder=tmp_path, load_dict={"test": load_mock})
        qtbot.add_widget(window)
        assert window.recent_file_menu.isEmpty()
        window.settings.add_last_files([tmp_path / "test.txt"], "test")
        actions = window.recent_file_menu.actions()
        assert len(actions) == 1
        assert actions[0].data() == ([tmp_path / "test.txt"], "test")
        monkeypatch.setattr(window, "sender", lambda: actions[0])
        main_menu = MagicMock()
        add_last_files = MagicMock()
        monkeypatch.setattr(window, "main_menu", main_menu, raising=False)
        monkeypatch.setattr(window.settings, "add_last_files", add_last_files)
        window._load_recent()
        window.settings.add_last_files.assert_called_once_with([tmp_path / "test.txt"], "test")
        main_menu.set_data.assert_called_with(1)
        assert window.settings.get(OPEN_DIRECTORY) == str(tmp_path)
        assert str(window.settings.get(OPEN_FILE)) == str(tmp_path / "test.txt")
        assert window.settings.get(OPEN_FILE_FILTER) == "test"


class TestQtPopup:
    def test_show_above(self, qtbot):
        popup = QtPopup(None)
        qtbot.addWidget(popup)
        popup.show_above_mouse()
        popup.close()

    def test_show_right(self, qtbot):
        popup = QtPopup(None)
        qtbot.addWidget(popup)
        popup.show_right_of_mouse()
        popup.close()

    def test_move_to_error_no_parent(self, qtbot):
        popup = QtPopup(None)
        qtbot.add_widget(popup)
        with pytest.raises(ValueError):
            popup.move_to()

    @pytest.mark.parametrize("pos", ["top", "bottom", "left", "right", (10, 10, 10, 10), (15, 10, 10, 10)])
    def test_move_to(self, pos, qtbot):
        window = QMainWindow()
        qtbot.addWidget(window)
        widget = QWidget()
        window.setCentralWidget(widget)
        popup = QtPopup(widget)
        popup.move_to(pos)

    def test_move_to_error_wrong_params(self, qtbot):
        window = QMainWindow()
        qtbot.addWidget(window)
        widget = QWidget()
        window.setCentralWidget(widget)
        popup = QtPopup(widget)
        with pytest.raises(ValueError):
            popup.move_to("dummy_text")

        with pytest.raises(ValueError):
            popup.move_to({})

    def test_click(self, qtbot, monkeypatch):
        popup = QtPopup(None)
        monkeypatch.setattr(popup, "close", MagicMock())
        qtbot.addWidget(popup)
        qtbot.keyClick(popup, Qt.Key_8)
        popup.close.assert_not_called()
        qtbot.keyClick(popup, Qt.Key_Return)
        popup.close.assert_called_once()


@pytest.mark.parametrize("function_name", SaveBase.need_functions)
def test_IOMethodMock(function_name):
    Register.check_function(IOMethodMock("test"), function_name, True)
    getattr(IOMethodMock("test"), function_name)()


def test_about_dialog_create(qtbot):
    dialog = AboutDialog()
    qtbot.addWidget(dialog)


class TestAdvancedWindow:
    def test_create_no_develop(self, monkeypatch, qtbot, base_settings):
        monkeypatch.setattr(state_store, "develop", False)
        wind = AdvancedWindow(base_settings, [])
        qtbot.add_widget(wind)
        assert wind.indexOf(wind.develop) == -1

    def test_create_with_develop(self, monkeypatch, qtbot, base_settings):
        monkeypatch.setattr(state_store, "develop", True)
        wind = AdvancedWindow(base_settings, [])
        qtbot.add_widget(wind)
        assert wind.indexOf(wind.develop) != -1


class TestAppearance:
    def test_change_zoom_factor(self, qtbot, base_settings):
        base_settings.set_in_profile(SEARCH_ZOOM_FACTOR_STR, 1.5)
        app = Appearance(base_settings)
        qtbot.add_widget(app)
        assert app.zoom_factor_spin_box.value() == 1.5
        base_settings.set_in_profile(SEARCH_ZOOM_FACTOR_STR, 2)
        app = Appearance(base_settings)
        qtbot.add_widget(app)
        assert app.zoom_factor_spin_box.value() == 2

        with qtbot.wait_signal(app.zoom_factor_spin_box.valueChanged):
            app.zoom_factor_spin_box.setValue(1)
        assert base_settings.get_from_profile(SEARCH_ZOOM_FACTOR_STR) == 1

        base_settings.set_in_profile(SEARCH_ZOOM_FACTOR_STR, 2)
        assert app.zoom_factor_spin_box.value() == 2

    @pytest.mark.skipif(len(RENDERING_LIST) <= 1, reason="no rendering to switch")
    def test_rendering_select(self, qtbot, base_settings):
        base_settings.set_in_profile(RENDERING_MODE_NAME_STR, RENDERING_LIST[0])
        app = Appearance(base_settings)
        qtbot.add_widget(app)
        assert app.labels_render_cmb.currentText() == RENDERING_LIST[0]
        with qtbot.wait_signal(app.labels_render_cmb.currentIndexChanged):
            app.labels_render_cmb.setCurrentIndex(1)
        assert app.labels_render_cmb.currentText() == RENDERING_LIST[1]
        assert base_settings.get_from_profile(RENDERING_MODE_NAME_STR) == RENDERING_LIST[1]
        base_settings.set_in_profile(RENDERING_MODE_NAME_STR, RENDERING_LIST[0])
        assert app.labels_render_cmb.currentText() == RENDERING_LIST[0]

    def test_theme_select(self, qtbot, base_settings, monkeypatch):
        monkeypatch.setattr(base_settings, "theme_list", lambda: ["aaa", "bbb", "ccc"])
        monkeypatch.setattr(base_settings, "napari_settings", MagicMock())
        monkeypatch.setattr(base_settings, "theme_name", "bbb")
        app = Appearance(base_settings)
        qtbot.add_widget(app)
        assert app.layout_list.currentText() == "bbb"
        app.layout_list.setCurrentIndex(0)
        assert app.layout_list.currentText() == "aaa"
        assert base_settings.theme_name == "aaa"

    def test_scale_bar_ticks(self, qtbot, base_settings):
        app = Appearance(base_settings)
        qtbot.add_widget(app)
        assert app.scale_bar_ticks.isChecked()
        app.scale_bar_ticks.setChecked(False)
        assert not base_settings.get_from_profile("scale_bar_ticks")
        base_settings.set_in_profile("scale_bar_ticks", True)
        assert app.scale_bar_ticks.isChecked()


class TestFormWidget:
    def test_create(self, qtbot):
        form = FormWidget([])
        qtbot.add_widget(form)
        assert not form.has_elements()
        assert form.get_values() == {}

    def test_single_field_widget(self, qtbot):
        form = FormWidget([AlgorithmProperty("test", "Test", 1)])
        qtbot.add_widget(form)
        assert form.has_elements()
        assert form.get_values() == {"test": 1}

    def test_single_field_widget_start_values(self, qtbot):
        form = FormWidget([AlgorithmProperty("test", "Test", 1)], start_values={"test": 2})
        qtbot.add_widget(form)
        assert form.has_elements()
        assert form.get_values() == {"test": 2}
        form.set_values({"test": 5})
        assert form.get_values() == {"test": 5}

    def test_single_field_widget_wrong_start_values(self, qtbot):
        form = FormWidget([AlgorithmProperty("test", "Test", 1)], start_values={"test": "aaa"})
        qtbot.add_widget(form)
        assert form.has_elements()
        assert form.get_values() == {"test": 1}

    def test_base_model_simple_create(self, qtbot):
        class Fields(BaseModel):
            test: int = 5

        form = FormWidget(Fields)
        qtbot.add_widget(form)
        assert form.has_elements()
        assert isinstance(form.get_values(), Fields)
        assert form.get_values() == Fields(test=5)
        form.set_values(Fields(test=8))
        assert form.get_values() == Fields(test=8)

    def test_base_model_nested_create(self, qtbot):
        class SubFields(BaseModel):
            field1: int = 0
            field2: float = 0

        class Fields(BaseModel):
            test1: SubFields = SubFields(field1=5, field2=7)
            test2: SubFields = SubFields(field1=15, field2=41)

        form = FormWidget(Fields)
        qtbot.add_widget(form)
        assert form.has_elements()
        assert isinstance(form.get_values(), Fields)
        assert form.get_values() == Fields(test1=SubFields(field1=5, field2=7), test2=SubFields(field1=15, field2=41))

    def test_base_model_register_create(self, qtbot):
        class SampleSelection(AlgorithmSelection):
            pass

        class SampleClass1(AlgorithmDescribeBase):
            @classmethod
            def get_name(cls) -> str:
                return "1"

            @classmethod
            def get_fields(cls) -> typing.List[typing.Union[AlgorithmProperty, str]]:
                return [AlgorithmProperty("field", "Field", 1)]

        class SampleClass2(AlgorithmDescribeBase):
            @classmethod
            def get_name(cls) -> str:
                return "2"

            @classmethod
            def get_fields(cls) -> typing.List[typing.Union[AlgorithmProperty, str]]:
                return [AlgorithmProperty("field_", "Field", 2)]

        SampleSelection.register(SampleClass1)
        SampleSelection.register(SampleClass2)

        class SampleModel(BaseModel):
            field1: int = Field(10, le=100, ge=0, title="Field 1")
            check_selection: SampleSelection = Field(SampleSelection(name="1", values={}), title="Class selection")

        form = FormWidget(SampleModel)
        qtbot.add_widget(form)
        assert form.has_elements()
        assert isinstance(form.get_values(), SampleModel)
        assert form.get_values() == SampleModel(
            field1=10, check_selection=SampleSelection(name="1", values={"field": 1})
        )

    def test_base_model_register_nested_create(self, qtbot, clean_register):
        class SampleSelection(AlgorithmSelection):
            pass

        @register_class
        class SubModel1(BaseModel):
            field1: int = 3

        @register_class
        class SubModel2(BaseModel):
            field2: int = 5

        class SampleClass1(AlgorithmDescribeBase):
            __argument_class__ = SubModel1

            @classmethod
            def get_name(cls) -> str:
                return "1"

        class SampleClass2(AlgorithmDescribeBase):
            __argument_class__ = SubModel2

            @classmethod
            def get_name(cls) -> str:
                return "2"

        SampleSelection.register(SampleClass1)
        SampleSelection.register(SampleClass2)

        @register_class
        class SampleModel(BaseModel):
            field1: int = Field(10, le=100, ge=0, title="Field 1")
            check_selection: SampleSelection = Field(SampleSelection(name="1", values={}), title="Class selection")

        form = FormWidget(SampleModel)
        qtbot.add_widget(form)
        assert form.has_elements()
        assert isinstance(form.get_values(), SampleModel)
        assert isinstance(form.get_values().check_selection.values, SubModel1)
        assert form.get_values() == SampleModel(
            field1=10, check_selection=SampleSelection(name="1", values=SubModel1(field1=3))
        )

    def test_image_changed(self, qtbot, clean_register, image):
        class SampleSelection(AlgorithmSelection):
            pass

        @register_class
        class SubModel1(BaseModel):
            field1: Channel = 1

        @register_class
        class SubModel2(BaseModel):
            field2: Channel = 0

        class SampleClass1(AlgorithmDescribeBase):
            __argument_class__ = SubModel1

            @classmethod
            def get_name(cls) -> str:
                return "1"

        class SampleClass2(AlgorithmDescribeBase):
            __argument_class__ = SubModel2

            @classmethod
            def get_name(cls) -> str:
                return "2"

        SampleSelection.register(SampleClass1)
        SampleSelection.register(SampleClass2)

        @register_class
        class SampleModel(BaseModel):
            field1: int = Field(10, le=100, ge=0, title="Field 1")
            channel: Channel = Field(1, title="Channel")
            check_selection: SampleSelection = Field(SampleSelection(name="1", values={}), title="Class selection")

        form = FormWidget(SampleModel)
        qtbot.add_widget(form)
        assert len(form.channels_chose) == 2
        assert isinstance(form.channels_chose[0], ChannelComboBox)
        assert isinstance(form.channels_chose[1], SubAlgorithmWidget)
        assert form.channels_chose[0].count() == 10
        form.image_changed(None)
        assert form.channels_chose[0].count() == 10
        form.image_changed(image)
        assert form.channels_chose[0].count() == 2

    def test_recursive_get_values(self, qtbot, clean_register):
        class SampleSelection(AlgorithmSelection):
            pass

        @register_class
        class SubModel1(BaseModel):
            field1: int = 3

        @register_class
        class SubModel2(BaseModel):
            field2: int = 5

        class SampleClass1(AlgorithmDescribeBase):
            __argument_class__ = SubModel1

            @classmethod
            def get_name(cls) -> str:
                return "1"

        class SampleClass2(AlgorithmDescribeBase):
            __argument_class__ = SubModel2

            @classmethod
            def get_name(cls) -> str:
                return "2"

        SampleSelection.register(SampleClass1)
        SampleSelection.register(SampleClass2)

        @register_class
        class SampleModel(BaseModel):
            field1: int = Field(10, le=100, ge=0, title="Field 1")
            check_selection: SampleSelection = Field(SampleSelection(name="1", values={}), title="Class selection")

        form = FormWidget(SampleModel)
        qtbot.add_widget(form)
        assert form.recursive_get_values() == {"field1": 10, "check_selection": {"1": {"field1": 3}}}
        assert form.widgets_dict["check_selection"].get_field().choose.currentText() == "1"
        assert form.widgets_dict["check_selection"].get_field().choose.currentIndex() == 0
        assert form.widgets_dict["check_selection"].get_field().choose.count() == 2
        form.widgets_dict["check_selection"].get_field().choose.setCurrentIndex(1)
        assert form.widgets_dict["check_selection"].get_field().choose.currentText() == "2"
        assert form.recursive_get_values() == {
            "field1": 10,
            "check_selection": {"1": {"field1": 3}, "2": {"field2": 5}},
        }

    def test_multiline_widget(self, qtbot):
        class DummyClass:
            def __init__(self, value):
                self.value = value

        class DummyWidget(Container):
            multiline = True

            def __init__(self, value, nullable, **kwargs):
                self.value = value
                self.nullable = nullable
                super().__init__(**kwargs)

        register_type(DummyClass, widget_type=DummyWidget)

        form_widget = FormWidget([AlgorithmProperty("dummy", "dummy", DummyClass(1))])
        qtbot.add_widget(form_widget)
        assert form_widget.layout().rowCount() == 2


class TestFieldsList:
    def test_simple(self):
        li = FieldsList([])
        assert li.get_value() == {}

    def test_setting_values(self, qtbot):
        class Fields(BaseModel):
            field1: int = 1
            field2: float = 3

        ap_li = [QtAlgorithmProperty.from_algorithm_property(x) for x in base_model_to_algorithm_property(Fields)]
        for el in ap_li:
            qtbot.add_widget(el.get_field())

        li = FieldsList(ap_li)
        assert li.get_value() == {"field1": 1, "field2": 3}

        li.set_value(Fields(field1=2, field2=1))
        assert li.get_value() == {"field1": 2, "field2": 1}

        li.set_value({"field1": 5, "field2": 8})
        assert li.get_value() == {"field1": 5, "field2": 8}

    def test_signal(self, qtbot):
        ap = QtAlgorithmProperty(name="test", user_name="Test", default_value=1)
        qtbot.add_widget(ap.get_field())
        li = FieldsList([ap])
        with qtbot.wait_signal(li.changed):
            ap.set_value(3)
        assert li.get_value() == {"test": 3}


class EnumQtAl(Enum):
    test1 = 1
    test2 = 2


class ModelQtAl(BaseModel):
    field1 = 1
    field2 = 2.0


class TestQtAlgorithmProperty:
    def test_from_algorithm_property(self, qtbot):
        res = QtAlgorithmProperty.from_algorithm_property("aaaa")
        assert isinstance(res, QLabel)

        ap = AlgorithmProperty(name="test", user_name="Test", default_value=1)
        res = QtAlgorithmProperty.from_algorithm_property(ap)
        assert isinstance(res, QtAlgorithmProperty)
        qtbot.add_widget(res.get_field())

        with pytest.raises(ValueError):
            QtAlgorithmProperty.from_algorithm_property(1)

    @pytest.mark.parametrize(
        "data_type,default_value,expected_type,next_value",
        [
            (Channel, Channel(1), ChannelComboBox, Channel(2)),
            (bool, True, QCheckBox, False),
            (int, 1, CustomSpinBox, 2),
            (float, 1, CustomDoubleSpinBox, 3),
            (EnumQtAl, EnumQtAl.test1, QEnumComboBox, EnumQtAl.test2),
            (str, "a", QLineEdit, "b"),
            (ModelQtAl, ModelQtAl(), FieldsList, ModelQtAl(field1=3, field2=4.5)),
            (datetime.date, datetime.date(2022, 3, 24), Widget, datetime.date(2022, 3, 25)),
        ],
    )
    def test_types(self, qtbot, data_type, default_value, expected_type, next_value):
        ap = AlgorithmProperty(name="test", user_name="Test", default_value=default_value, value_type=data_type)
        res = QtAlgorithmProperty.from_algorithm_property(ap)
        if isinstance(res.get_field(), FieldsList):
            for el in res.get_field().field_list:
                qtbot.add_widget(el.get_field())
        elif isinstance(res.get_field(), QWidget):
            qtbot.add_widget(res.get_field())
        assert isinstance(res.get_field(), expected_type)
        assert res.get_value() == default_value
        with qtbot.wait_signal(res.change_fun):
            res.set_value(next_value)
        assert res.get_value() == next_value

    def test_list_type(self, qtbot):
        ap = AlgorithmProperty(
            name="test", user_name="Test", default_value="aaa", value_type=list, possible_values=["aaa", "bbb"]
        )
        res = QtAlgorithmProperty.from_algorithm_property(ap)
        qtbot.add_widget(res.get_field())
        assert isinstance(res.get_field(), QComboBox)
        assert res.get_value() == "aaa"

        with qtbot.wait_signal(res.change_fun):
            res.set_value("bbb")
        assert res.get_value() == "bbb"

    def test_numeric_type_default_value_error(self):
        ap = AlgorithmProperty(name="test", user_name="Test", default_value="a", value_type=int)
        with pytest.raises(ValueError):
            QtAlgorithmProperty.from_algorithm_property(ap)
        ap.default_value = 1.0
        with pytest.raises(ValueError):
            QtAlgorithmProperty.from_algorithm_property(ap)
        ap = AlgorithmProperty(name="test", user_name="Test", default_value="a", value_type=float)
        with pytest.raises(ValueError):
            QtAlgorithmProperty.from_algorithm_property(ap)

    def test_per_dimension(self, qtbot):
        ap = AlgorithmProperty(name="test", user_name="Test", default_value=1, per_dimension=True)
        res = QtAlgorithmProperty.from_algorithm_property(ap)
        qtbot.add_widget(res.get_field())
        assert isinstance(res.get_field(), ListInput)
        assert res.get_value() == [1, 1, 1]
        with qtbot.wait_signal(res.change_fun):
            res.set_value([2, 4, 6])
        assert res.get_value() == [2, 4, 6]

        with qtbot.wait_signal(res.change_fun):
            res.set_value(1)

        assert res.get_value() == [1, 1, 1]


SAMPLE_FILTER = "Sample text (*.txt)"
HEADER = "Header"


class TestLoadRegisterFileDialog:
    def test_str_register(self):
        dialog = LoadRegisterFileDialog(SAMPLE_FILTER, HEADER)
        assert len(dialog.io_register) == 1
        assert isinstance(dialog.io_register[SAMPLE_FILTER], IOMethodMock)

    def test_single_entry(self):
        dialog = LoadRegisterFileDialog(LoadPlanJson, HEADER)
        assert len(dialog.io_register) == 1
        assert issubclass(dialog.io_register[LoadPlanJson.get_name()], LoadPlanJson)

    def test_list_register(self):
        dialog = LoadRegisterFileDialog([LoadPlanJson, LoadPlanExcel], HEADER)
        assert len(dialog.io_register) == 2
        assert issubclass(dialog.io_register[LoadPlanJson.get_name()], LoadPlanJson)
        assert issubclass(dialog.io_register[LoadPlanExcel.get_name()], LoadPlanExcel)

    def test_dict_register(self):
        dialog = LoadRegisterFileDialog(
            {LoadPlanJson.get_name(): LoadPlanJson, LoadPlanExcel.get_name(): LoadPlanExcel}, HEADER
        )
        assert len(dialog.io_register) == 2
        assert issubclass(dialog.io_register[LoadPlanJson.get_name()], LoadPlanJson)
        assert issubclass(dialog.io_register[LoadPlanExcel.get_name()], LoadPlanExcel)


class TestDataImportErrorDialog:
    def test_base_create(self, qtbot):
        dial = DataImportErrorDialog({"aaaa": [("bbbb", {"__error__": True, "aa": 1})]})
        qtbot.add_widget(dial)
        assert dial.error_view.topLevelItemCount() == 1
        item = dial.error_view.topLevelItem(0)
        assert item.text(0) == "aaaa"
        assert item.childCount() == 1
        assert item.child(0).text(0) == "bbbb"
        assert item.child(0).childCount() == 1

    def test_multiple_errors_one_entry(self, qtbot):
        dial = DataImportErrorDialog(
            {
                "aaaa": [
                    (
                        "bbbb",
                        {
                            "__error__": True,
                            "aa": 1,
                            "ee": {"__error__": True, "eee": 2},
                            "gg": {"__error__": True, "ggg": 3},
                        },
                    )
                ]
            }
        )
        qtbot.addWidget(dial)
        assert dial.error_view.topLevelItemCount() == 1
        item = dial.error_view.topLevelItem(0)
        assert item.childCount() == 1
        assert item.child(0).childCount() == 2

    def test_multiple_entries(self, qtbot):
        dial = DataImportErrorDialog(
            {"aaaa": [("bbbb", {"__error__": True, "aa": 1}), ("cccc", {"__error__": True, "aa": 1})]}
        )
        qtbot.addWidget(dial)
        assert dial.error_view.topLevelItemCount() == 1
        item = dial.error_view.topLevelItem(0)
        assert item.childCount() == 2

    def test_exception_entry(self, qtbot):
        dial = DataImportErrorDialog({"aaaa": ValueError("text")})
        qtbot.addWidget(dial)
        assert dial.error_view.topLevelItemCount() == 1
        item = dial.error_view.topLevelItem(0)
        assert item.childCount() == 1

    def test_clipboard(self, qtbot):
        dial = DataImportErrorDialog(
            {"aaaa": [("bbbb", {"__error__": True, "aa": 1})], "ddd": ValueError("exception text")}
        )
        qtbot.addWidget(dial)
        dial._copy_to_clipboard()
        text = QApplication.clipboard().text()
        assert text.startswith("aaaa\n")
        assert "__error__" in text
        assert "'aa': 1" in text
        assert "exception text" in text


class TestMaskWidget:
    def test_create(self, qtbot, part_settings):
        widget = MaskWidget(part_settings)
        qtbot.addWidget(widget)
        assert isinstance(widget.get_mask_property(), MaskProperty)

    def test_update_dilate(self, qtbot, part_settings, image):
        widget = MaskWidget(part_settings)
        qtbot.addWidget(widget)
        assert not widget.dilate_radius.isEnabled()
        with qtbot.waitSignal(widget.values_changed):
            widget.dilate_dim.setCurrentEnum(RadiusType.R2D)
        assert widget.dilate_radius.isEnabled()
        with qtbot.waitSignal(widget.values_changed):
            widget.dilate_radius.setValue(10)
        assert widget.get_dilate_radius() == 10
        with qtbot.waitSignal(widget.values_changed):
            widget.dilate_dim.setCurrentEnum(RadiusType.R3D)
        # image is 2D so radius is still 2D
        assert widget.get_dilate_radius() == 10
        image = image.substitute(image_spacing=[100, 10, 10])
        part_settings.image = image
        # image is 3D so radius is now 3D
        assert widget.get_dilate_radius() == [1, 10, 10]
        with qtbot.waitSignal(widget.values_changed):
            widget.dilate_radius.setValue(11)
        assert widget.get_dilate_radius() == [1, 11, 11]

    @pytest.mark.parametrize(
        "name,func,value",
        [
            ("fill_holes", "setCurrentEnum", RadiusType.R2D),
            ("max_holes_size", "setValue", 10),
            ("save_components", "setChecked", True),
            ("clip_to_mask", "setChecked", True),
            ("reversed_mask", "setChecked", True),
        ],
    )
    def test_update_attribute(self, qtbot, part_settings, name, func, value):
        widget = MaskWidget(part_settings)
        qtbot.addWidget(widget)
        with qtbot.waitSignal(widget.values_changed):
            widget.fill_holes.setCurrentEnum(RadiusType.R3D)
        with qtbot.waitSignal(widget.values_changed):
            getattr(getattr(widget, name), func)(value)

        assert getattr(widget.get_mask_property(), name) == value

    def test_set_mask_property(self, qtbot, part_settings, mask_property_non_default):
        widget = MaskWidget(part_settings)
        qtbot.addWidget(widget)
        widget.set_mask_property(mask_property_non_default)
        assert widget.get_mask_property() == mask_property_non_default


class TestMaskDialogBase:
    def test_create(self, qtbot, part_settings):
        dialog = MaskDialogBase(part_settings)
        qtbot.addWidget(dialog)
        assert dialog.mask_widget.get_mask_property() == MaskProperty.simple_mask()

    def test_create_mask_property_settings(self, qtbot, part_settings, mask_property_non_default):
        part_settings.set("mask_manager.mask_property", mask_property_non_default)
        dialog = MaskDialogBase(part_settings)
        qtbot.addWidget(dialog)
        assert dialog.mask_widget.get_mask_property() == mask_property_non_default


class TestSpacing:
    def test_create(self, qtbot):
        widget = Spacing(title="Test", data_sequence=(10**-9, 10**-9, 10**-9), unit=Units.nm)

        qtbot.addWidget(widget)

    def test_get_values(self, qtbot):
        widget = Spacing(title="Test", data_sequence=(10**-9, 10**-9, 10**-9), unit=Units.nm)
        qtbot.addWidget(widget)
        assert widget.get_values() == [10**-9, 10**-9, 10**-9]
        assert widget.get_unit_str() == "nm"
        widget.units.setCurrentEnum(Units.µm)
        assert widget.get_values() == [10**-6, 10**-6, 10**-6]


def test_info_label(qtbot, monkeypatch):
    widget = InfoLabel(["Test", "Test2", "Test3"], delay=300)
    monkeypatch.setattr(widget.timer, "start", lambda _: None)
    qtbot.addWidget(widget)
    widget.time = 250
    assert widget.label.text() == "Test"
    qtbot.wait(20)
    widget.time = 500
    widget.one_step()
    assert widget.label.text() == "Test2"
    widget.hide()
    qtbot.wait(30)


@pytest.mark.parametrize("platform,program", [("linux", "xdg-open"), ("linux2", "xdg-open"), ("darwin", "open")])
def test_show_directory_dialog(qtbot, monkeypatch, platform, program):
    called = []

    def _test_arg(li):
        assert li[0] == program
        assert li[1] == "data_path"
        called.append(True)

    dialog = DirectoryDialog("data_path")
    qtbot.addWidget(dialog)
    monkeypatch.setattr(sys, "platform", platform)
    monkeypatch.setattr(subprocess, "Popen", _test_arg)
    dialog.open_folder()
    assert called == [True]


def test_show_directory_dialog_windows(qtbot, monkeypatch):
    called = []

    def _test_arg(arg):
        assert arg == "data_path"
        called.append(True)

    dialog = DirectoryDialog("data_path", "Additional text")
    qtbot.addWidget(dialog)
    monkeypatch.setattr(sys, "platform", "win32")
    monkeypatch.setattr(os, "startfile", _test_arg, raising=False)
    dialog.open_folder()
    assert called == [True]


def test_image_adjustment(qtbot, image):
    dialog = ImageAdjustmentDialog(image)
    qtbot.addWidget(dialog)
    assert dialog.result_val is None
    dialog.process()
    assert isinstance(dialog.result_val, ImageAdjustTuple)


def test_collapsable(qtbot):
    widget = QWidget()
    qtbot.addWidget(widget)
    col = CollapseCheckbox("Test")
    chk = QCheckBox()
    col.add_hide_element(chk)
    layout = QVBoxLayout()
    layout.addWidget(chk)
    layout.addWidget(col)
    widget.setLayout(layout)
    widget.show()
    assert chk.isVisible()
    with qtbot.wait_signal(col.stateChanged):
        col.setChecked(True)
    qtbot.wait(50)
    assert not chk.isVisible()
    with qtbot.wait_signal(col.stateChanged):
        col.setChecked(False)
    qtbot.wait(50)
    assert chk.isVisible()
    col.remove_hide_element(chk)
    with qtbot.wait_signal(col.stateChanged):
        col.setChecked(True)
    assert chk.isVisible()
    widget.hide()


def test_multiple_files_tree_widget(qtbot, monkeypatch):
    from PartSeg.common_gui import multiple_file_widget

    def _monkey_qmenu(func):
        res = QMenu()
        monkeypatch.setattr(res, "exec_", partial(func, res))
        return res

    called = 0

    def _exec_create(num):
        def _exec_(self, _pos):
            assert len(self.actions()) == num

            nonlocal called
            called = num

        return _exec_

    widget = MultipleFilesTreeWidget(compare=True)
    qtbot.addWidget(widget)
    item = QTreeWidgetItem(["file_path"])
    widget.addTopLevelItem(item)
    sub_item2 = QTreeWidgetItem(item, ["raw image"])
    sub_item3 = QTreeWidgetItem(item, ["state2"])
    monkeypatch.setattr(widget, "itemAt", lambda _: item)
    monkeypatch.setattr(widget, "mapToGlobal", lambda _: QPoint(0, 0))
    monkeypatch.setattr(multiple_file_widget, "QMenu", partial(_monkey_qmenu, _exec_create(1)))
    widget.showContextMenu(QPoint(0, 0))
    assert called == 1

    monkeypatch.setattr(widget, "itemAt", lambda _: sub_item2)
    monkeypatch.setattr(multiple_file_widget, "QMenu", partial(_monkey_qmenu, _exec_create(2)))

    widget.showContextMenu(QPoint(0, 0))
    assert called == 2

    monkeypatch.setattr(widget, "itemAt", lambda _: sub_item3)
    monkeypatch.setattr(multiple_file_widget, "QMenu", partial(_monkey_qmenu, _exec_create(3)))

    widget.showContextMenu(QPoint(0, 0))
    assert called == 3


@pytest.mark.parametrize("exc", [MemoryError, IOError, KeyError])
def test_exception_hooks(exc, monkeypatch):
    called = False

    def mock_show_warning(text1, text2):
        nonlocal called
        assert text1 == exception_hooks.OPEN_ERROR
        assert "Test text" in text2
        called = True

    monkeypatch.setattr(exception_hooks, "show_warning", mock_show_warning)
    exception_hooks.load_data_exception_hook(exc("Test text"))
    assert called


def test_exception_hooks_value_error(monkeypatch):
    called = False

    def mock_show_warning(text1, text2):
        nonlocal called
        assert text1 == exception_hooks.OPEN_ERROR
        assert text2 == "Most probably you try to load mask from other image. Check selected files."
        called = True

    monkeypatch.setattr(exception_hooks, "show_warning", mock_show_warning)
    exception_hooks.load_data_exception_hook(ValueError(INCOMPATIBLE_IMAGE_MASK))
    assert called


def test_exception_hooks_other_exception():
    raised = False
    try:
        exception_hooks.load_data_exception_hook(ValueError("Test text"))
    except ValueError:
        raised = True
    finally:
        assert raised


def test_update_dict():
    from PartSeg.common_gui.algorithms_description import recursive_update

    assert recursive_update({}, {}) == {}
    assert recursive_update(None, {}) == {}
    assert recursive_update(None, {"a": 1}) == {"a": 1}
    assert recursive_update({"a": 1}, {"a": 2}) == {"a": 2}
    assert recursive_update({"a": 1}, {"b": 2}) == {"a": 1, "b": 2}
    assert recursive_update({"a": {"a": 1}}, {"a": {"a": 2}}) == {"a": {"a": 2}}
    assert recursive_update({"a": {"a": 1}}, {"a": {"b": 2}}) == {"a": {"a": 1, "b": 2}}


def test_pretty_print():
    from PartSeg.common_gui.algorithms_description import _pretty_print

    assert _pretty_print({"a": 1}) == "\n  a: 1"
    assert _pretty_print({"a": 1}, indent=0) == "\na: 1"
    assert _pretty_print({"a": {"a": 1}}) == "\n  a: \n    a: 1"


def test_profile_select(qtbot, part_settings):
    widget = ProfileSelect()
    qtbot.addWidget(widget)
    assert widget._settings is None
    assert widget.get_value() is None
    widget.set_settings(part_settings)
    assert widget._settings is part_settings
    assert widget.count() == 0
    assert widget.get_value() is None
    part_settings.roi_profiles["test"] = ROIExtractionProfile(name="test", algorithm="test", values={})
    assert widget.count() == 1
    assert widget.get_value() == ROIExtractionProfile(name="test", algorithm="test", values={})
    val2 = ROIExtractionProfile(name="test2", algorithm="test", values={})
    part_settings.roi_profiles["test2"] = val2
    assert widget.count() == 2
    assert widget.currentText() == "test"
    widget.set_value(val2)
    assert widget.currentText() == "test2"


class TestBaseAlgorithmSettingsWidget:
    def test_init(self, qtbot, part_settings):
        widget = BaseAlgorithmSettingsWidget(part_settings, LowerThresholdAlgorithm)
        qtbot.addWidget(widget)

    @pytest.mark.parametrize(
        "exc, expected",
        [
            (SegmentationLimitException("Test text"), "During segmentation process algorithm meet"),
            (
                RuntimeError("Exception thrown in SimpleITK KittlerIllingworthThreshold\naaa"),
                "Fail to apply Kittler Illingworth to current",
            ),
        ],
    )
    def test_exception_occurred(self, monkeypatch, exc, expected, qtbot):
        from PartSeg.common_gui import algorithms_description

        called = False

        def _exec(self):
            assert self.text().startswith(expected)
            nonlocal called
            called = True

        monkeypatch.setattr(algorithms_description.QMessageBox, "exec_", _exec)
        BaseAlgorithmSettingsWidget.exception_occurred(exc)
        assert called

    def test_exception_occurred_other_exception(self, monkeypatch, qtbot):
        from PartSeg.common_gui import algorithms_description

        called = False

        def _exec(self):
            nonlocal called
            called = True

        monkeypatch.setattr(algorithms_description.ErrorDialog, "exec_", _exec)
        BaseAlgorithmSettingsWidget.exception_occurred(ValueError("Test text"))
        assert called

    def test_show_info(self, qtbot, part_settings):
        widget = BaseAlgorithmSettingsWidget(part_settings, LowerThresholdAlgorithm)
        qtbot.addWidget(widget)
        widget.show()
        assert not widget.info_label.isVisible()

        widget.show_info("Test text")
        assert widget.info_label.isVisible()
        assert widget.info_label.text() == "Test text"
        widget.show_info("")
        assert not widget.info_label.isVisible()
        assert widget.info_label.text() == ""
        widget.hide()

    def test_image_change(self, qtbot, part_settings, image2):
        widget = BaseAlgorithmSettingsWidget(part_settings, LowerThresholdAlgorithm)
        qtbot.addWidget(widget)
        assert widget.algorithm_thread.algorithm.image is None
        widget.image_changed(image2)
        assert widget.algorithm_thread.algorithm.image is image2

    def test_mask_change(self, qtbot, part_settings, image2):
        widget = BaseAlgorithmSettingsWidget(part_settings, LowerThresholdAlgorithm)
        qtbot.addWidget(widget)
        assert widget.mask() is None
        widget.image_changed(image2)
        assert widget.mask() is None
        widget.set_mask(image2.get_channel(0))
        assert widget.mask() is not None

    def test_execute(self, qtbot, part_settings, monkeypatch):
        widget = BaseAlgorithmSettingsWidget(part_settings, LowerThresholdAlgorithm)
        qtbot.addWidget(widget)
        mock = MagicMock()
        monkeypatch.setattr(widget.algorithm_thread, "start", mock)
        assert part_settings.get_algorithm(f"algorithms.{LowerThresholdAlgorithm.get_name()}") == {}
        widget.execute()
        mock.assert_called_once()
        assert (
            part_settings.get_algorithm(f"algorithms.{LowerThresholdAlgorithm.get_name()}")
            == LowerThresholdAlgorithm.__argument_class__()
        )


class TestInteractiveAlgorithmSettingsWidget:
    def test_init(self, qtbot, part_settings):
        widget = InteractiveAlgorithmSettingsWidget(part_settings, LowerThresholdAlgorithm, [])
        qtbot.addWidget(widget)

    def test_selectors(self, qtbot, part_settings):
        mock1 = MagicMock()
        mock2 = MagicMock()
        widget = InteractiveAlgorithmSettingsWidget(part_settings, LowerThresholdAlgorithm, [mock1, mock2])
        qtbot.addWidget(widget)
        mock1.setDisabled.assert_not_called()
        widget.disable_selector()
        mock1.setDisabled.assert_called_once()
        mock2.setDisabled.assert_called_once()
        mock1.setEnabled.assert_not_called()
        widget.enable_selector()
        mock1.setEnabled.assert_called_once()
        mock2.setEnabled.assert_called_once()

    def test_set_mask(self, qtbot, part_settings, image, monkeypatch):
        widget = InteractiveAlgorithmSettingsWidget(part_settings, LowerThresholdAlgorithm, [])
        qtbot.addWidget(widget)
        mock = MagicMock()
        monkeypatch.setattr(widget.algorithm_thread.algorithm, "set_mask", mock)
        with qtbot.wait_signal(part_settings.mask_changed):
            part_settings.mask = image.get_channel(0)
        mock.assert_not_called()
        monkeypatch.setattr(widget, "isVisible", lambda: True)
        with qtbot.wait_signal(part_settings.mask_changed):
            part_settings.mask = image.get_channel(0)
        mock.assert_called_once()
        monkeypatch.undo()

    def test_get_segmentation_profile(self, qtbot, part_settings):
        widget = InteractiveAlgorithmSettingsWidget(part_settings, LowerThresholdAlgorithm, [])
        qtbot.addWidget(widget)
        assert widget.get_segmentation_profile().name == ""
        assert widget.get_segmentation_profile().algorithm == LowerThresholdAlgorithm.get_name()


class TestAlgorithmChooseBase:
    def test_init(self, qtbot, part_settings):
        widget = AlgorithmChooseBase(part_settings, AnalysisAlgorithmSelection)
        qtbot.addWidget(widget)
        assert widget.algorithm_choose.currentText() == AnalysisAlgorithmSelection.get_default().name

    def test_restore_algorithm(self, qtbot, part_settings):
        assert BorderRim.get_name() != AnalysisAlgorithmSelection.get_default().name
        part_settings.set_algorithm("current_algorithm", BorderRim.get_name())
        widget = AlgorithmChooseBase(part_settings, AnalysisAlgorithmSelection)
        qtbot.addWidget(widget)
        assert widget.algorithm_choose.currentText() == BorderRim.get_name()

    def test_reload(self, qtbot, part_settings):
        # Dummy test to check if code execute
        widget = AlgorithmChooseBase(part_settings, AnalysisAlgorithmSelection)
        qtbot.addWidget(widget)
        widget.reload()


class TestAlgorithmChoose:
    def test_init(self, qtbot, part_settings):
        widget = AlgorithmChoose(part_settings, AnalysisAlgorithmSelection)
        qtbot.addWidget(widget)
        assert widget.algorithm_choose.currentText() == AnalysisAlgorithmSelection.get_default().name

    def test_image_changed(self, qtbot, part_settings, image2, monkeypatch):
        mock = MagicMock()
        widget = AlgorithmChoose(part_settings, AnalysisAlgorithmSelection)
        monkeypatch.setattr(widget.stack_layout.currentWidget(), "image_changed", mock)
        qtbot.addWidget(widget)
        with qtbot.wait_signal(part_settings.image_changed):
            part_settings.image = image2

        mock.assert_called_once()


<<<<<<< HEAD
class TestMguiChannelComboBox:
    def test_create(self, qtbot):
        widget = MguiChannelComboBox()
        qtbot.addWidget(widget.native)
        assert len(widget.choices) == 10

    def test_creat_mgui(self, qtbot):
        widget = create_widget(annotation=Channel)
        qtbot.addWidget(widget.native)
        assert isinstance(widget, MguiChannelComboBox)
        assert widget.native.count() == 10

    def test_set_value(self, qtbot):
        widget = MguiChannelComboBox()
        qtbot.addWidget(widget.native)
        widget.change_channels_num(5)
        assert len(widget.choices) == 5
=======
class TestErrorDialog:
    def test_create(self, qtbot):
        dialog = ErrorDialog(ValueError("aaa"), "Test text")
        qtbot.addWidget(dialog)
        assert dialog.desc.text() == "Test text"

    @pytest.mark.skipif(sys.version_info < (3, 8), reason="requires python3.8 or higher")
    @patch("webbrowser.open")
    def test_create_issue(self, mock_web, qtbot):
        dialog = ErrorDialog(ValueError("aaa"), "Test text")
        qtbot.addWidget(dialog)
        dialog.create_issue()
        assert "title=Error" in mock_web.call_args.args[0]
        assert "body=This" in mock_web.call_args.args[0]
>>>>>>> d783ed99
<|MERGE_RESOLUTION|>--- conflicted
+++ resolved
@@ -1641,25 +1641,6 @@
         mock.assert_called_once()
 
 
-<<<<<<< HEAD
-class TestMguiChannelComboBox:
-    def test_create(self, qtbot):
-        widget = MguiChannelComboBox()
-        qtbot.addWidget(widget.native)
-        assert len(widget.choices) == 10
-
-    def test_creat_mgui(self, qtbot):
-        widget = create_widget(annotation=Channel)
-        qtbot.addWidget(widget.native)
-        assert isinstance(widget, MguiChannelComboBox)
-        assert widget.native.count() == 10
-
-    def test_set_value(self, qtbot):
-        widget = MguiChannelComboBox()
-        qtbot.addWidget(widget.native)
-        widget.change_channels_num(5)
-        assert len(widget.choices) == 5
-=======
 class TestErrorDialog:
     def test_create(self, qtbot):
         dialog = ErrorDialog(ValueError("aaa"), "Test text")
@@ -1674,4 +1655,22 @@
         dialog.create_issue()
         assert "title=Error" in mock_web.call_args.args[0]
         assert "body=This" in mock_web.call_args.args[0]
->>>>>>> d783ed99
+
+
+class TestMguiChannelComboBox:
+    def test_create(self, qtbot):
+        widget = MguiChannelComboBox()
+        qtbot.addWidget(widget.native)
+        assert len(widget.choices) == 10
+
+    def test_creat_mgui(self, qtbot):
+        widget = create_widget(annotation=Channel)
+        qtbot.addWidget(widget.native)
+        assert isinstance(widget, MguiChannelComboBox)
+        assert widget.native.count() == 10
+
+    def test_set_value(self, qtbot):
+        widget = MguiChannelComboBox()
+        qtbot.addWidget(widget.native)
+        widget.change_channels_num(5)
+        assert len(widget.choices) == 5