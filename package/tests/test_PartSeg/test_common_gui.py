--- conflicted
+++ resolved
@@ -15,9 +15,6 @@
 from qtpy.QtWidgets import QFileDialog, QMainWindow, QWidget
 
 from PartSeg.common_gui import select_multiple_files
-<<<<<<< HEAD
-from PartSeg.common_gui.algorithms_description import FormWidget
-=======
 from PartSeg.common_gui.about_dialog import AboutDialog
 from PartSeg.common_gui.advanced_tabs import (
     RENDERING_LIST,
@@ -26,7 +23,7 @@
     AdvancedWindow,
     Appearance,
 )
->>>>>>> 099b03fb
+from PartSeg.common_gui.algorithms_description import FormWidget
 from PartSeg.common_gui.custom_load_dialog import CustomLoadDialog, IOMethodMock, LoadProperty, PLoadDialog
 from PartSeg.common_gui.custom_save_dialog import CustomSaveDialog, FormDialog, PSaveDialog
 from PartSeg.common_gui.equal_column_layout import EqualColumnLayout
@@ -35,12 +32,8 @@
 from PartSeg.common_gui.qt_modal import QtPopup
 from PartSeg.common_gui.searchable_combo_box import SearchComboBox
 from PartSeg.common_gui.universal_gui_part import EnumComboBox
-<<<<<<< HEAD
+from PartSegCore import state_store
 from PartSegCore.algorithm_describe_base import AlgorithmDescribeBase, AlgorithmProperty, AlgorithmSelection, Register
-=======
-from PartSegCore import state_store
-from PartSegCore.algorithm_describe_base import AlgorithmProperty, Register
->>>>>>> 099b03fb
 from PartSegCore.analysis.calculation_plan import MaskSuffix
 from PartSegCore.analysis.load_functions import LoadProject, LoadStackImage, load_dict
 from PartSegCore.analysis.save_functions import SaveAsTiff, SaveProject, save_dict
@@ -595,137 +588,6 @@
     getattr(IOMethodMock("test"), function_name)()
 
 
-<<<<<<< HEAD
-class TestFormWidget:
-    def test_create(self, qtbot):
-        form = FormWidget([])
-        qtbot.add_widget(form)
-        assert not form.has_elements()
-        assert form.get_values() == {}
-
-    def test_single_field_widget(self, qtbot):
-        form = FormWidget([AlgorithmProperty("test", "Test", 1)])
-        qtbot.add_widget(form)
-        assert form.has_elements()
-        assert form.get_values() == {"test": 1}
-
-    def test_single_field_widget_start_values(self, qtbot):
-        form = FormWidget([AlgorithmProperty("test", "Test", 1)], start_values={"test": 2})
-        qtbot.add_widget(form)
-        assert form.has_elements()
-        assert form.get_values() == {"test": 2}
-
-    def test_single_field_widget_wrong_start_values(self, qtbot):
-        form = FormWidget([AlgorithmProperty("test", "Test", 1)], start_values={"test": "aaa"})
-        qtbot.add_widget(form)
-        assert form.has_elements()
-        assert form.get_values() == {"test": 1}
-
-    def test_base_model_simple_create(self, qtbot):
-        class Fields(BaseModel):
-            test: int = 5
-
-        form = FormWidget(Fields)
-        qtbot.add_widget(form)
-        assert form.has_elements()
-        assert isinstance(form.get_values(), Fields)
-        assert form.get_values() == Fields(test=5)
-
-    def test_base_model_nested_create(self, qtbot):
-        class SubFields(BaseModel):
-            field1: int = 0
-            field2: float = 0
-
-        class Fields(BaseModel):
-            test1: SubFields = SubFields(field1=5, field2=7)
-            test2: SubFields = SubFields(field1=15, field2=41)
-
-        form = FormWidget(Fields)
-        qtbot.add_widget(form)
-        assert form.has_elements()
-        assert isinstance(form.get_values(), Fields)
-        assert form.get_values() == Fields(test1=SubFields(field1=5, field2=7), test2=SubFields(field1=15, field2=41))
-
-    def test_base_model_register_create(self, qtbot):
-        class SampleSelection(AlgorithmSelection):
-            pass
-
-        class SampleClass1(AlgorithmDescribeBase):
-            @classmethod
-            def get_name(cls) -> str:
-                return "1"
-
-            @classmethod
-            def get_fields(cls) -> typing.List[typing.Union[AlgorithmProperty, str]]:
-                return [AlgorithmProperty("field", "Field", 1)]
-
-        class SampleClass2(AlgorithmDescribeBase):
-            @classmethod
-            def get_name(cls) -> str:
-                return "2"
-
-            @classmethod
-            def get_fields(cls) -> typing.List[typing.Union[AlgorithmProperty, str]]:
-                return [AlgorithmProperty("field_", "Field", 2)]
-
-        SampleSelection.register(SampleClass1)
-        SampleSelection.register(SampleClass2)
-
-        class SampleModel(BaseModel):
-            field1: int = Field(10, le=100, ge=0, title="Field 1")
-            check_selection: SampleSelection = Field(SampleSelection(name="1", values={}), title="Class selection")
-
-        form = FormWidget(SampleModel)
-        qtbot.add_widget(form)
-        assert form.has_elements()
-        assert isinstance(form.get_values(), SampleModel)
-        assert form.get_values() == SampleModel(
-            field1=10, check_selection=SampleSelection(name="1", values={"field": 1})
-        )
-
-    def test_base_model_register_nested_create(self, qtbot, clean_register):
-        class SampleSelection(AlgorithmSelection):
-            pass
-
-        @register_class
-        class SubModel1(BaseModel):
-            field1: int = 3
-
-        @register_class
-        class SubModel2(BaseModel):
-            field2: int = 5
-
-        class SampleClass1(AlgorithmDescribeBase):
-            __argument_class__ = SubModel1
-
-            @classmethod
-            def get_name(cls) -> str:
-                return "1"
-
-        class SampleClass2(AlgorithmDescribeBase):
-            __argument_class__ = SubModel2
-
-            @classmethod
-            def get_name(cls) -> str:
-                return "2"
-
-        SampleSelection.register(SampleClass1)
-        SampleSelection.register(SampleClass2)
-
-        @register_class
-        class SampleModel(BaseModel):
-            field1: int = Field(10, le=100, ge=0, title="Field 1")
-            check_selection: SampleSelection = Field(SampleSelection(name="1", values={}), title="Class selection")
-
-        form = FormWidget(SampleModel)
-        qtbot.add_widget(form)
-        assert form.has_elements()
-        assert isinstance(form.get_values(), SampleModel)
-        assert isinstance(form.get_values().check_selection.values, SubModel1)
-        assert form.get_values() == SampleModel(
-            field1=10, check_selection=SampleSelection(name="1", values=SubModel1(field1=3))
-        )
-=======
 def test_about_dialog_create(qtbot):
     dialog = AboutDialog()
     qtbot.addWidget(dialog)
@@ -786,4 +648,134 @@
         app.layout_list.setCurrentIndex(0)
         assert app.layout_list.currentText() == "aaa"
         assert base_settings.theme_name == "aaa"
->>>>>>> 099b03fb
+
+
+class TestFormWidget:
+    def test_create(self, qtbot):
+        form = FormWidget([])
+        qtbot.add_widget(form)
+        assert not form.has_elements()
+        assert form.get_values() == {}
+
+    def test_single_field_widget(self, qtbot):
+        form = FormWidget([AlgorithmProperty("test", "Test", 1)])
+        qtbot.add_widget(form)
+        assert form.has_elements()
+        assert form.get_values() == {"test": 1}
+
+    def test_single_field_widget_start_values(self, qtbot):
+        form = FormWidget([AlgorithmProperty("test", "Test", 1)], start_values={"test": 2})
+        qtbot.add_widget(form)
+        assert form.has_elements()
+        assert form.get_values() == {"test": 2}
+
+    def test_single_field_widget_wrong_start_values(self, qtbot):
+        form = FormWidget([AlgorithmProperty("test", "Test", 1)], start_values={"test": "aaa"})
+        qtbot.add_widget(form)
+        assert form.has_elements()
+        assert form.get_values() == {"test": 1}
+
+    def test_base_model_simple_create(self, qtbot):
+        class Fields(BaseModel):
+            test: int = 5
+
+        form = FormWidget(Fields)
+        qtbot.add_widget(form)
+        assert form.has_elements()
+        assert isinstance(form.get_values(), Fields)
+        assert form.get_values() == Fields(test=5)
+
+    def test_base_model_nested_create(self, qtbot):
+        class SubFields(BaseModel):
+            field1: int = 0
+            field2: float = 0
+
+        class Fields(BaseModel):
+            test1: SubFields = SubFields(field1=5, field2=7)
+            test2: SubFields = SubFields(field1=15, field2=41)
+
+        form = FormWidget(Fields)
+        qtbot.add_widget(form)
+        assert form.has_elements()
+        assert isinstance(form.get_values(), Fields)
+        assert form.get_values() == Fields(test1=SubFields(field1=5, field2=7), test2=SubFields(field1=15, field2=41))
+
+    def test_base_model_register_create(self, qtbot):
+        class SampleSelection(AlgorithmSelection):
+            pass
+
+        class SampleClass1(AlgorithmDescribeBase):
+            @classmethod
+            def get_name(cls) -> str:
+                return "1"
+
+            @classmethod
+            def get_fields(cls) -> typing.List[typing.Union[AlgorithmProperty, str]]:
+                return [AlgorithmProperty("field", "Field", 1)]
+
+        class SampleClass2(AlgorithmDescribeBase):
+            @classmethod
+            def get_name(cls) -> str:
+                return "2"
+
+            @classmethod
+            def get_fields(cls) -> typing.List[typing.Union[AlgorithmProperty, str]]:
+                return [AlgorithmProperty("field_", "Field", 2)]
+
+        SampleSelection.register(SampleClass1)
+        SampleSelection.register(SampleClass2)
+
+        class SampleModel(BaseModel):
+            field1: int = Field(10, le=100, ge=0, title="Field 1")
+            check_selection: SampleSelection = Field(SampleSelection(name="1", values={}), title="Class selection")
+
+        form = FormWidget(SampleModel)
+        qtbot.add_widget(form)
+        assert form.has_elements()
+        assert isinstance(form.get_values(), SampleModel)
+        assert form.get_values() == SampleModel(
+            field1=10, check_selection=SampleSelection(name="1", values={"field": 1})
+        )
+
+    def test_base_model_register_nested_create(self, qtbot, clean_register):
+        class SampleSelection(AlgorithmSelection):
+            pass
+
+        @register_class
+        class SubModel1(BaseModel):
+            field1: int = 3
+
+        @register_class
+        class SubModel2(BaseModel):
+            field2: int = 5
+
+        class SampleClass1(AlgorithmDescribeBase):
+            __argument_class__ = SubModel1
+
+            @classmethod
+            def get_name(cls) -> str:
+                return "1"
+
+        class SampleClass2(AlgorithmDescribeBase):
+            __argument_class__ = SubModel2
+
+            @classmethod
+            def get_name(cls) -> str:
+                return "2"
+
+        SampleSelection.register(SampleClass1)
+        SampleSelection.register(SampleClass2)
+
+        @register_class
+        class SampleModel(BaseModel):
+            field1: int = Field(10, le=100, ge=0, title="Field 1")
+            check_selection: SampleSelection = Field(SampleSelection(name="1", values={}), title="Class selection")
+
+        form = FormWidget(SampleModel)
+        qtbot.add_widget(form)
+        assert form.has_elements()
+        assert isinstance(form.get_values(), SampleModel)
+        assert isinstance(form.get_values().check_selection.values, SubModel1)
+        assert form.get_values() == SampleModel(
+            field1=10, check_selection=SampleSelection(name="1", values=SubModel1(field1=3))
+        )