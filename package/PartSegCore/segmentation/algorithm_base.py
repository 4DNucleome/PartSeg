--- conflicted
+++ resolved
@@ -175,23 +175,13 @@
 
     @classmethod
     @abstractmethod
-<<<<<<< HEAD
-    def support_time(cls) -> bool:
-        raise NotImplementedError()
+    def support_time(cls):
+        raise NotImplementedError
 
     @classmethod
     @abstractmethod
-    def support_z(cls) -> bool:
-        raise NotImplementedError()
-=======
-    def support_time(cls):
-        raise NotImplementedError
-
-    @classmethod
-    @abstractmethod
     def support_z(cls):
         raise NotImplementedError
->>>>>>> 74cb89a9
 
     def set_mask(self, mask):
         """Set mask which will limit segmentation area"""
@@ -214,13 +204,8 @@
         raise NotImplementedError
 
     @abstractmethod
-<<<<<<< HEAD
-    def get_info_text(self) -> str:
-        raise NotImplementedError()
-=======
     def get_info_text(self):
         raise NotImplementedError
->>>>>>> 74cb89a9
 
     def get_channel(self, channel_idx):
         if self.support_time():
