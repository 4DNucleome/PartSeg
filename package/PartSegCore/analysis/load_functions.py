--- conflicted
+++ resolved
@@ -349,11 +349,7 @@
     def update_segmentation_pipeline(cls, data: SegmentationPipeline) -> SegmentationPipeline:
         return SegmentationPipeline(
             name=data.name,
-<<<<<<< HEAD
-            segmentation=cls.update_segmentation_profile(data.segmentation),
-=======
             segmentaion=cls.update_segmentation_profile(data.segmentation),
->>>>>>> 31e0127b
             mask_history=[cls.update_segmentation_pipeline_element(x) for x in data.mask_history],
         )
 
