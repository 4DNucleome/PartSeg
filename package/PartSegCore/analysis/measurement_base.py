import sys
from abc import ABC
from enum import Enum
from typing import Any, Dict, List, Optional, Set, Union

import numpy as np
from pydantic import BaseModel, Field
from sympy import Symbol, symbols

from PartSegImage.image import Spacing

from ..algorithm_describe_base import AlgorithmDescribeBase, AlgorithmDescribeNotFound, AlgorithmProperty
from ..channel_class import Channel
from ..class_generator import enum_register
from ..class_register import register_class
from ..universal_const import Units


class PerComponent(Enum):
    No = 1
    Yes = 2
    Mean = 3

    def __str__(self):
        return self.name.replace("_", " ")


class AreaType(Enum):
    ROI = 1
    Mask = 2
    Mask_without_ROI = 3

    def __str__(self):
        return self.name.replace("_", " ")


enum_register.register_class(AreaType)
enum_register.register_class(PerComponent)


def _migrate_leaf_dict(dkt):
    new_dkt = dkt.copy()
    new_dkt["parameter_dict"] = new_dkt.pop("dict")
    replace_name_dict = {
        "Moment of inertia": "Moment",
        "Components Number": "Components number",
        "Pixel Brightness Sum": "Pixel brightness sum",
        "Longest main axis length": "First principal axis length",
        "Middle main axis length": "Second principal axis length",
        "Shortest main axis length": "Third principal axis length",
        "split on part volume": "distance splitting volume",
        "split on part pixel brightness sum": "distance splitting pixel brightness sum",
        "Rim Volume": "rim volume",
        "Rim Pixel Brightness Sum": "rim pixel brightness sum",
        "segmentation distance": "ROI distance",
    }
    if new_dkt["name"] in replace_name_dict:
        new_dkt["name"] = replace_name_dict[new_dkt["name"]]

    return new_dkt


@register_class(
    version="0.0.0",
    old_paths=[
        "PartSeg.utils.analysis.statistics_calculation.Leaf",
        "PartSeg.utils.analysis.measurement_base.Leaf",
        "segmentation_analysis.statistics_calculation.Leaf",
    ],
    migrations=[("0.0.1", _migrate_leaf_dict)],
)
class Leaf(BaseModel):
    """
    Class for describe calculation of basic measurement

    :ivar str name: node name of method used to calculate
    :ivar dict parameter_dict: additional parameters of method
    :ivar float power: power to be applied to result of calculation methods
    :ivar AreaType area: which type of ROI should be used for calculation
    :ivar PerComponent per_component: if value should be calculated per component or for whole roi set
    :ivar Channel channel: probably not used TODO Check
    """

    name: str
    parameter_dict: Dict = Field(default_factory=dict)
    power: float = 1.0
    area: Optional[AreaType] = None
    per_component: Optional[PerComponent] = None
    channel: Optional[Channel] = None

    def get_channel_num(self, measurement_dict: Dict[str, "MeasurementMethodBase"]) -> Set[Channel]:
        """
        Get set with number of channels needed for calculate this measurement

        :param measurement_dict: dict with all measurementh method.
        :return: set of channels num
        """
        resp = set()
        if self.channel is not None and self.channel >= 0:
            resp.add(self.channel)
        try:
            measurement_method = measurement_dict[self.name]
            for el in measurement_method.get_fields():
                if isinstance(el, str):
                    continue
<<<<<<< HEAD
                if issubclass(el.value_type, Channel) and el.name in self.parameter_dict:
                    resp.add(self.parameter_dict[el.name])
        except KeyError:
            raise AlgorithmDescribeNotFound(self.name)
=======
                if issubclass(el.value_type, Channel) and el.name in self.dict:
                    resp.add(self.dict[el.name])
        except KeyError as e:
            raise AlgorithmDescribeNotFound(self.name) from e
>>>>>>> 31e0127b
        return resp

    def _parameters_string(self, measurement_dict: Dict[str, "MeasurementMethodBase"]) -> str:
        if len(self.parameter_dict) == 0 and self.channel is None:
            return ""
        arr = []
        if self.channel is not None and self.channel >= 0:
            arr.append(f"channel={self.channel+1}")
        if self.name in measurement_dict:
            measurement_method = measurement_dict[self.name]
            fields_dict = measurement_method.get_fields_dict()
<<<<<<< HEAD
            arr.extend(f"{fields_dict[k].user_name}={v}" for k, v in self.parameter_dict.items())

        else:
            arr.extend(f"{k.replace('_', ' ')}={v}" for k, v in self.parameter_dict.items())

=======
            arr.extend(f"{fields_dict[k].user_name}={v}" for k, v in self.dict.items())
        else:
            arr.extend(f"{k.replace('_', ' ')}={v}" for k, v in self.dict.items())
>>>>>>> 31e0127b
        return "[" + ", ".join(arr) + "]"

    def _plugin_info(self, measurement_dict: Dict[str, "MeasurementMethodBase"]) -> str:
        if self.name not in measurement_dict:
            return ""
        measurement_method = measurement_dict[self.name]
        if (
            hasattr(measurement_method, "__module__")
            and measurement_method.__module__.split(".", 1)[0] != "PartSegCore"
        ):
            if getattr(sys, "frozen", False):
                return f"[{measurement_method.__module__.split('.', 2)[1]}] "
            return f"[{measurement_method.__module__.split('.', 1)[0]}] "
        return ""

    def pretty_print(self, measurement_dict: Dict[str, "MeasurementMethodBase"]) -> str:
        resp = self.name
        if self.area is not None:
            resp = str(self.area) + " " + resp
        resp = self._plugin_info(measurement_dict) + resp
        if self.per_component is not None:
            if self.per_component == PerComponent.Yes:
                resp += " per component "
            elif self.per_component == PerComponent.Mean:
                resp += " mean component "
        resp += self._parameters_string(measurement_dict)
        if self.power != 1.0:
            resp += f" to the power {self.power}"
        return resp

    def __str__(self):  # pragma: no cover
        return self.pretty_print({})

    def get_unit(self, ndim) -> Symbol:
        from PartSegCore.analysis import MEASUREMENT_DICT

        method = MEASUREMENT_DICT[self.name]
        if self.power != 1:
            return method.get_units(ndim) ** self.power
        return method.get_units(ndim)

    def is_per_component(self) -> bool:
        return self.per_component == PerComponent.Yes

    def need_mask(self):
        return self.area in [AreaType.Mask, AreaType.Mask_without_ROI]


def replace(self, **kwargs) -> Leaf:
    for key in list(kwargs.keys()):
        if key == "power":
            continue
        if not hasattr(self, key):
            raise ValueError(f"Unknown parameter {key}")
        if getattr(self, key) is not None and (key != "parameter_dict" or self.parameter_dict):
            del kwargs[key]

    return self.copy(update=kwargs)


Leaf.replace_ = replace


@register_class(
    old_paths=[
        "PartSeg.utils.analysis.statistics_calculation.Node",
        "PartSeg.utils.analysis.measurement_base.Node",
        "segmentation_analysis.statistics_calculation.Node",
    ]
)
class Node(BaseModel):
    left: Union["Node", Leaf]
    op: str
    right: Union["Node", Leaf]

    def get_channel_num(self, measurement_dict: Dict[str, "MeasurementMethodBase"]) -> Set[Channel]:
        return self.left.get_channel_num(measurement_dict) | self.right.get_channel_num(measurement_dict)

    def __str__(self):  # pragma: no cover
        left_text = "(" + str(self.left) + ")" if isinstance(self.left, Node) else str(self.left)
        right_text = "(" + str(self.right) + ")" if isinstance(self.right, Node) else str(self.right)
        return left_text + self.op + right_text

    def pretty_print(self, measurement_dict: Dict[str, "MeasurementMethodBase"]) -> str:  # pragma: no cover
        left_text = (
            "(" + self.left.pretty_print(measurement_dict) + ")"
            if isinstance(self.left, Node)
            else self.left.pretty_print(measurement_dict)
        )
        right_text = (
            "(" + self.right.pretty_print(measurement_dict) + ")"
            if isinstance(self.right, Node)
            else self.right.pretty_print(measurement_dict)
        )
        return left_text + self.op + right_text

    def get_unit(self, ndim) -> Symbol:
        if self.op == "/":
            return self.left.get_unit(ndim) / self.right.get_unit(ndim)
        raise ValueError(f"Unknown operator '{self.op}'")

    def is_per_component(self) -> bool:
        return self.left.is_per_component() or self.right.is_per_component()

    def need_mask(self):
        return self.left.need_mask() or self.right.need_mask()


Node.update_forward_refs()


@register_class(
    old_paths=[
        "PartSeg.utils.analysis.statistics_calculation.StatisticEntry",
        "PartSeg.utils.analysis.measurement_base.StatisticEntry",
        "segmentation_analysis.statistics_calculation.StatisticEntry",
    ]
)
class MeasurementEntry(BaseModel):
    name: str
    calculation_tree: Union[Node, Leaf]

    def get_unit(self, unit: Units, ndim) -> str:
        return str(self.calculation_tree.get_unit(ndim)).format(str(unit))

    def get_channel_num(self, measurement_dict: Dict[str, "MeasurementMethodBase"]) -> Set[Channel]:
        return self.calculation_tree.get_channel_num(measurement_dict)


class MeasurementMethodBase(AlgorithmDescribeBase, ABC):
    """
    This is base class For all measurement calculation classes
    based on text_info[0] the measurement name wil be generated, based_on text_info[1] the description is generated
    """

    text_info = "", ""

    need_class_method = [
        "get_description",
        "is_component",
        "calculate_property",
        "get_starting_leaf",
        "get_units",
        "need_channel",
    ]

    @classmethod
    def get_name(cls) -> str:
        return str(cls.get_starting_leaf().name)

    @classmethod
    def get_description(cls) -> str:
        """Measurement long description"""
        return "" if isinstance(cls.text_info, str) else cls.text_info[1]

    @classmethod
    def is_component(cls) -> bool:
        """Return information if Need information about components"""
        return False

    @classmethod
    def get_fields(cls) -> List[Union[str, AlgorithmProperty]]:
        """Additional fields needed by algorithm. like radius of dilation"""
        return []

    @staticmethod
    def calculate_property(
        # image: Image,
        channel: np.ndarray,
        roi: np.ndarray,
        mask: np.ndarray,
        voxel_size: Spacing,
        result_scalar: float,
        roi_alternative: Dict[str, np.ndarray],
        roi_annotation: Dict[int, Any],
        **kwargs,
    ):
        """
        Main function for calculating measurement

        :param channel: main channel selected for measurement
        :param channel_{i}: for channel requested using :py:meth:`get_fields`
            ``AlgorithmProperty("channel", "Channel", 0, value_type=Channel)``
        :param area_array: array representing current area returned by :py:meth:`area_type`
        :param roi: array representing roi
        :param mask: array representing mask (upper level roi)
        :param voxel_size: size of single voxel in meters
        :param result_scalar: scalar to get proper units in result
        :param roi_alternative: dict with alternative roi representation (for plugin specific mapping)
        :param roi_annotation: dict with roi annotations (for plugin specific mapping)

        List incomplete.
        """
        raise NotImplementedError()

    @classmethod
    def get_starting_leaf(cls) -> Leaf:
<<<<<<< HEAD
        """This leaf is put on default list"""
=======
        """This leaf is putted on default list"""
>>>>>>> 31e0127b
        return Leaf(name=cls._display_name())

    @classmethod
    def _display_name(cls):
        return cls.text_info if isinstance(cls.text_info, str) else cls.text_info[0]

    @classmethod
    def get_units(cls, ndim) -> symbols:
        """Return units for measurement. They are shown to user"""
        raise NotImplementedError()

    @classmethod
    def need_channel(cls):
        """if need image data"""
        return False

    @staticmethod
    def area_type(area: AreaType):
        """Map chosen area type to proper area type. Allow to correct Area type."""
        return area

    @staticmethod
    def need_full_data():
        return False<|MERGE_RESOLUTION|>--- conflicted
+++ resolved
@@ -103,17 +103,10 @@
             for el in measurement_method.get_fields():
                 if isinstance(el, str):
                     continue
-<<<<<<< HEAD
                 if issubclass(el.value_type, Channel) and el.name in self.parameter_dict:
                     resp.add(self.parameter_dict[el.name])
-        except KeyError:
-            raise AlgorithmDescribeNotFound(self.name)
-=======
-                if issubclass(el.value_type, Channel) and el.name in self.dict:
-                    resp.add(self.dict[el.name])
         except KeyError as e:
             raise AlgorithmDescribeNotFound(self.name) from e
->>>>>>> 31e0127b
         return resp
 
     def _parameters_string(self, measurement_dict: Dict[str, "MeasurementMethodBase"]) -> str:
@@ -125,17 +118,9 @@
         if self.name in measurement_dict:
             measurement_method = measurement_dict[self.name]
             fields_dict = measurement_method.get_fields_dict()
-<<<<<<< HEAD
             arr.extend(f"{fields_dict[k].user_name}={v}" for k, v in self.parameter_dict.items())
-
         else:
             arr.extend(f"{k.replace('_', ' ')}={v}" for k, v in self.parameter_dict.items())
-
-=======
-            arr.extend(f"{fields_dict[k].user_name}={v}" for k, v in self.dict.items())
-        else:
-            arr.extend(f"{k.replace('_', ' ')}={v}" for k, v in self.dict.items())
->>>>>>> 31e0127b
         return "[" + ", ".join(arr) + "]"
 
     def _plugin_info(self, measurement_dict: Dict[str, "MeasurementMethodBase"]) -> str:
@@ -333,11 +318,7 @@
 
     @classmethod
     def get_starting_leaf(cls) -> Leaf:
-<<<<<<< HEAD
         """This leaf is put on default list"""
-=======
-        """This leaf is putted on default list"""
->>>>>>> 31e0127b
         return Leaf(name=cls._display_name())
 
     @classmethod
