--- conflicted
+++ resolved
@@ -77,11 +77,7 @@
       uses: GabrielBB/xvfb-action@v1
       timeout-minutes: 60
       with:
-<<<<<<< HEAD
-        run: python -m  tox
-=======
         run: python -m tox
->>>>>>> 31e0127b
       env:
         PLATFORM: ${{ matrix.platform }}
         PYVISTA_OFF_SCREEN: True  # required for opengl on windows
