--- conflicted
+++ resolved
@@ -50,11 +50,7 @@
     strategy:
       fail-fast: false
       matrix:
-<<<<<<< HEAD
-        python_version: ["3.12"]  # ["3.8", "3.9", "3.10", "3.11", "3.12"]
-=======
         python_version: ["3.9", "3.10", "3.11", "3.12"]
->>>>>>> 6d348fc3
         os: ["ubuntu-20.04"]
         qt_backend: ["PyQt5"]
         tox_args: [ "" ]
@@ -72,11 +68,7 @@
             os: "ubuntu-22.04"
             qt_backend: "PySide6"
           - python_version: "3.12"
-<<<<<<< HEAD
-            os: "ubuntu-24.04"
-=======
-            os: "ubuntu-22.04"
->>>>>>> 6d348fc3
+            os: "ubuntu-22.04"
             qt_backend: "PyQt6"
           - python_version: "3.12"
             os: "ubuntu-24.04"
