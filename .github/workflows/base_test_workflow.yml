on:
  workflow_call:
    inputs:
      python_version:
        required: true
        type: string
      os:
        required: false
        type: string
        default: "ubuntu-20.04"
      tox_args:
        required: false
        type: string
        default: ""
      napari:
        required: false
        type: string
        default: "latest"
      qt_backend:
        required: false
        type: string
        default: "PyQt5"
      test_data:
        required: false
        type: boolean
        default: False
      coverage:
        required: false
        type: boolean
        default: False


jobs:
  test:
    name: ${{ inputs.os }} py ${{ inputs.python_version }} ${{ inputs.napari }} ${{ inputs.qt_backend }}
    runs-on: ${{ inputs.os }}
    steps:
      - uses: actions/checkout@v3
      - uses: actions/setup-python@v4
        name: Install Python ${{ inputs.python_version }}
        with:
          python-version: ${{ inputs.python_version }}
          cache: 'pip'
          cache-dependency-path: 'requirements/requirements_pyinstaller.txt'

      - name: Install ubuntu libraries
        if: runner.os == 'Linux'
        run: |
<<<<<<< HEAD
          sudo apt-get install -y libegl1 libdbus-1-3 libxkbcommon-x11-0 libxcb-icccm4 libxcb-image0 libxcb-keysyms1 libxcb-randr0 libxcb-render-util0 libxcb-xinerama0 libxcb-xinput0 libxcb-xfixes0 x11-utils libhdf5-dev
=======
          sudo apt update
          sudo apt-get install -y libegl1 libdbus-1-3 libxkbcommon-x11-0 libxcb-icccm4 libxcb-image0 libxcb-keysyms1 libxcb-randr0 libxcb-render-util0 libxcb-xinerama0 libxcb-xinput0 libxcb-xfixes0 x11-utils
>>>>>>> 3f8f3bc5

      - name: Install Windows OpenGL
        if: runner.os == 'Windows'
        run: |
          git clone --depth 1 git://github.com/pyvista/gl-ci-helpers.git
          powershell gl-ci-helpers/appveyor/install_opengl.ps1
          if (Test-Path -Path "C:\Windows\system32\opengl32.dll" -PathType Leaf) {Exit 0} else {Exit 1}

      - name: Download test data
        if: ${{ inputs.test_data }}
        uses: actions/download-artifact@v3
        with:
          name: test_data
          path: test_data

      - name: Install dependencies
        run: |
          python -m pip install -r requirements/requirements_dev.txt tox-gh-actions>=2.12.0
          pip list

      - name: Test with tox
        uses: GabrielBB/xvfb-action@v1
        timeout-minutes: 60
        with:
          run: python -m tox ${{ inputs.tox_args }}
        env:
          PYVISTA_OFF_SCREEN: True  # required for opengl on windows
          NAPARI: ${{ inputs.napari }}
          BACKEND: ${{ inputs.qt_backend }}

      - uses: codecov/codecov-action@v3
        if: ${{ inputs.coverage }}
        with:
          file: ./coverage.xml
          fail_ci_if_error: true<|MERGE_RESOLUTION|>--- conflicted
+++ resolved
@@ -46,12 +46,8 @@
       - name: Install ubuntu libraries
         if: runner.os == 'Linux'
         run: |
-<<<<<<< HEAD
-          sudo apt-get install -y libegl1 libdbus-1-3 libxkbcommon-x11-0 libxcb-icccm4 libxcb-image0 libxcb-keysyms1 libxcb-randr0 libxcb-render-util0 libxcb-xinerama0 libxcb-xinput0 libxcb-xfixes0 x11-utils libhdf5-dev
-=======
           sudo apt update
           sudo apt-get install -y libegl1 libdbus-1-3 libxkbcommon-x11-0 libxcb-icccm4 libxcb-image0 libxcb-keysyms1 libxcb-randr0 libxcb-render-util0 libxcb-xinerama0 libxcb-xinput0 libxcb-xfixes0 x11-utils
->>>>>>> 3f8f3bc5
 
       - name: Install Windows OpenGL
         if: runner.os == 'Windows'
