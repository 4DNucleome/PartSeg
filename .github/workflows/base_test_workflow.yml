on:
  workflow_call:
    inputs:
      python_version:
        required: true
        type: string
      os:
        required: false
        type: string
        default: "ubuntu-20.04"
      tox_args:
        required: false
        type: string
        default: ""
      napari:
        required: false
        type: string
        default: "latest"
      qt_backend:
        required: false
        type: string
        default: "PyQt5"
      test_data:
        required: false
        type: boolean
        default: False
      coverage:
        required: false
        type: boolean
        default: False
      timeout:
        required: false
        type: number
        default: 60


jobs:
  test:
    name: ${{ inputs.os }} py ${{ inputs.python_version }} ${{ inputs.napari }} ${{ inputs.qt_backend }}
    runs-on: ${{ inputs.os }}
    steps:
      - uses: actions/checkout@v3
      - uses: actions/setup-python@v4
        name: Install Python ${{ inputs.python_version }}
        with:
          python-version: ${{ inputs.python_version }}
          cache: 'pip'
          cache-dependency-path: 'setup.cfg'

#      - name: Install ubuntu libraries
#        if: runner.os == 'Linux'
#        run: |
#          sudo apt update
#          sudo apt-get install -y libegl1 libdbus-1-3 libxkbcommon-x11-0 libxcb-icccm4 libxcb-image0 libxcb-keysyms1 libxcb-randr0 libxcb-render-util0 libxcb-xinerama0 libxcb-xinput0 libxcb-xfixes0 x11-utils libxcb-cursor0

      - uses: awalsh128/cache-apt-pkgs-action@latest
        if: runner.os == 'Linux'
<<<<<<< HEAD
        run: |
          sudo apt update
          sudo apt-get install -y libegl1 libdbus-1-3 libxkbcommon-x11-0 libxcb-icccm4 libxcb-image0 libxcb-keysyms1 libxcb-randr0 libxcb-render-util0 libxcb-xinerama0 libxcb-xinput0 libxcb-xfixes0 x11-utils libhdf5-dev
=======
        with:
          packages: libegl1 libdbus-1-3 libxkbcommon-x11-0 libxcb-icccm4 libxcb-image0 libxcb-keysyms1 libxcb-randr0 libxcb-render-util0 libxcb-xinerama0 libxcb-xinput0 libxcb-xfixes0 x11-utils libxcb-cursor0
          version: 1.0
>>>>>>> 4fc34bfe

      - name: Install Windows OpenGL
        if: runner.os == 'Windows'
        run: |
          git clone --depth 1 git://github.com/pyvista/gl-ci-helpers.git
          powershell gl-ci-helpers/appveyor/install_opengl.ps1
          if (Test-Path -Path "C:\Windows\system32\opengl32.dll" -PathType Leaf) {Exit 0} else {Exit 1}

      - name: Download test data
        if: ${{ inputs.test_data }}
        uses: actions/download-artifact@v3
        with:
          name: test_data
          path: test_data

      - name: Install dependencies
        run: |
          python -m pip install -r requirements/requirements_dev.txt tox-gh-actions>=2.12.0 tox-min-req
          pip list

      - name: Test with tox
        uses: aganders3/headless-gui@v1
        timeout-minutes: ${{ inputs.timeout }}
        with:
          run: python -m tox ${{ inputs.tox_args }}
        env:
          PYVISTA_OFF_SCREEN: True  # required for opengl on windows
          NAPARI: ${{ inputs.napari }}
          BACKEND: ${{ inputs.qt_backend }}
          PIP_CONSTRAINT: requirements/constraints_py${{ inputs.python_version }}.txt

      - uses: actions/upload-artifact@v3
        with:
          name: upload pytest timing reports as json
          path: |
            ./report-*.json
          retention-days: 7

      - uses: actions/upload-artifact@v3
        if: ${{ inputs.coverage }}
        with:
          name: coverage_report ${{ inputs.tox_args }}
          path: |
            ./htmlcov
          retention-days: 7

      - uses: codecov/codecov-action@v3
        if: ${{ inputs.coverage }}
        with:
          file: ./coverage.xml
          fail_ci_if_error: true
          token: ${{ secrets.CODECOV_TOKEN }}<|MERGE_RESOLUTION|>--- conflicted
+++ resolved
@@ -55,15 +55,10 @@
 
       - uses: awalsh128/cache-apt-pkgs-action@latest
         if: runner.os == 'Linux'
-<<<<<<< HEAD
-        run: |
-          sudo apt update
-          sudo apt-get install -y libegl1 libdbus-1-3 libxkbcommon-x11-0 libxcb-icccm4 libxcb-image0 libxcb-keysyms1 libxcb-randr0 libxcb-render-util0 libxcb-xinerama0 libxcb-xinput0 libxcb-xfixes0 x11-utils libhdf5-dev
-=======
         with:
-          packages: libegl1 libdbus-1-3 libxkbcommon-x11-0 libxcb-icccm4 libxcb-image0 libxcb-keysyms1 libxcb-randr0 libxcb-render-util0 libxcb-xinerama0 libxcb-xinput0 libxcb-xfixes0 x11-utils libxcb-cursor0
+          packages: libegl1 libdbus-1-3 libxkbcommon-x11-0 libxcb-icccm4 libxcb-image0 libxcb-keysyms1 libxcb-randr0 libxcb-render-util0 libxcb-xinerama0 libxcb-xinput0 libxcb-xfixes0 x11-utils libxcb-cursor0 libhdf5-dev
           version: 1.0
->>>>>>> 4fc34bfe
+
 
       - name: Install Windows OpenGL
         if: runner.os == 'Windows'
