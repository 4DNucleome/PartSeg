--- conflicted
+++ resolved
@@ -105,23 +105,4 @@
         with:
           name: cov-reports-${{ inputs.os }}-py-${{ inputs.python_version }}-${{ inputs.napari }}-${{ inputs.qt_backend }}
           path: |
-<<<<<<< HEAD
-            ./htmlcov
-          retention-days: 7
-
-      - uses: codecov/codecov-action@v3
-        if: ${{ inputs.coverage }}
-        with:
-          file: ./coverage.xml
-          fail_ci_if_error: true
-          token: ${{ secrets.CODECOV_TOKEN }}
-
-      - name: Upload coverage
-        uses: actions/upload-artifact@v3
-        with:
-          name: coverage
-          path: ./coverage.xml
-          retention-days: 5
-=======
-            ./.coverage.*
->>>>>>> de43a4f7
+            ./.coverage.*