--- conflicted
+++ resolved
@@ -53,12 +53,9 @@
     -rbuild_utils/minimal-req.txt
     -rrequirements/requirements_test.txt
     setuptools_scm[toml]>=3.4
-<<<<<<< HEAD
-    pytest-xvfb ; sys_platform == 'linux'
 commands_pre =
     python build_utils/create_minimal_req.py
-=======
->>>>>>> 7fd2322e
+
 
 [testenv:py{37,38,39}-{PyQt5, PySide2}-azure]
 deps =
