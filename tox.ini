--- conflicted
+++ resolved
@@ -28,13 +28,7 @@
 
 [base]
 deps =
-<<<<<<< HEAD
     # pytest-xvfb ; sys_platform == 'linux'
-=======
-    setuptools_scm[toml]>=3.4
-    # pytest-xvfb ; sys_platform == 'linux'
-    dask!=2021.6.1 ; sys_platform == 'linux'
->>>>>>> 908d9ba1
     PyQt5: PyQt5!=5.15.0
     PySide2: PySide2!=5.15.0
     PySide2: npe2!=0.2.2
