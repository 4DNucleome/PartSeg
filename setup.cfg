[metadata]
name = PartSeg
description = PartSeg is python GUI for bio imaging analysis especially nucleus analysis,
long_description = file: Readme.md
long_description_content_type = text/markdown
url = https://4dnucleome.cent.uw.edu.pl/PartSeg/
author = Grzegorz Bokota
author_email = g.bokota@cent.uw.edu.pl
license = BSD-3-Clause
license_file = License.txt
platforms = Linux, Windows, MacOs
classifiers =
    Development Status :: 3 - Alpha
    Framework :: napari
    License :: OSI Approved :: BSD License
    Operating System :: OS Independent
    Programming Language :: Python :: 3
    Programming Language :: Python :: 3 :: Only
    Programming Language :: Python :: 3.6
    Programming Language :: Python :: 3.7
    Programming Language :: Python :: 3.8
    Programming Language :: Python :: 3.9
    Programming Language :: Python :: Implementation :: CPython
    Topic :: Scientific/Engineering :: Bio-Informatics
keywords = bioimaging, GUI
project_urls =
    Documentation = https://partseg.readthedocs.io/en/stable/
    Source Code = https://github.com/4DNucleome/PartSeg

[options]
packages = find:
install_requires =
    PartSegCore_compiled_backend>=0.12.0a0
    PartSegData==0.10.0
    PyOpenGL-accelerate>=3.1.5
    QtPy>=1.7.0
    SimpleITK>=1.1.0
    appdirs>=1.4.4
    czifile>=2019.5.22
    defusedxml>=0.6.0
    h5py>=2.8.0
    imagecodecs>=2020.5.30
    imageio>=2.5.0
<<<<<<< HEAD
    napari>=0.4.3
=======
    napari>=0.4.2
>>>>>>> 7c85c1a0
    numpy>=1.16.0
    oiffile>=2019.1.1
    openpyxl>=2.4.9
    packaging>=17.1
    pandas>=0.24.0
    requests>=2.18.0
    scipy>=1.2.0
    sentry_sdk>=0.14.3
    six>=1.11.0
    sympy>=1.1.1
    tifffile>=2020.2.16
    xlrd>=1.1.0
    xlsxwriter
    typing-extensions>=3.7.4.2 ;python_version < '3.8'
python_requires = >=3.6
package_dir =
    =package
setup_requires =
    setuptools_scm[toml]>=3.4
tests_require =
    pytest
    pytest-cov
    pytest-qt

[options.entry_points]
console_scripts =
    PartSeg = PartSeg.launcher_main:main
    Tester = PartSeg.test_widget_main:main
napari.plugin =
    PartSeg Image = PartSegCore.napari_plugins.load_image
    PartSeg Masked Tiff = PartSegCore.napari_plugins.load_masked_image
    PartSeg Analysis project = PartSegCore.napari_plugins.load_roi_project
    PartSeg Mask project = PartSegCore.napari_plugins.load_mask_project
    PartSeg Mask project save = PartSegCore.napari_plugins.save_mask_roi
    smFISH helpers = PartSeg.plugins.smFish_project

[options.extras_require]
pyqt =
    PyQt5!=5.15.0,>=5.12.3
pyqt5 =
    PyQt5!=5.15.0,>=5.12.3
pyside =
    PySide2!=5.15.0,>=5.12.3
pyside2 =
    PySide2!=5.15.0,>=5.12.3
test =
    pytest>=3.0.0
    pytest-cov
    pytest-qt

[options.packages.find]
where = package

[tool:pytest]
addopts = --cov=PartSeg --cov=PartSegCore --cov PartSegImage
testpaths = package/tests
junit_family = legacy
timeout = 900
filterwarnings =
    ignore:invalid value encountered
    ignore:The 'junit_family' encountered
    ignore:numpy.ufunc size changed, may indicate
    ignore:tostring.*is deprecated
    ignore:emitter camera is deprecated,

[coverage:paths]
source =
    package
    */site-packages

[coverage:run]
source =
    PartSeg
    PartSegCore
    PartSegImage
omit = .tox/*
parallel = True

[coverage:report]
exclude_lines =
    pragma: no cover
    raise NotImplementedError

[flake8]
max-line-length = 120
ignore = E203,W503,C901
max-complexity = 18
exclude = package/PartSeg/changelog.py, build/**, .eggs/**
banned-modules = PyQt5 = use qtpy
    PySide2 = use qtpy<|MERGE_RESOLUTION|>--- conflicted
+++ resolved
@@ -41,11 +41,7 @@
     h5py>=2.8.0
     imagecodecs>=2020.5.30
     imageio>=2.5.0
-<<<<<<< HEAD
     napari>=0.4.3
-=======
-    napari>=0.4.2
->>>>>>> 7c85c1a0
     numpy>=1.16.0
     oiffile>=2019.1.1
     openpyxl>=2.4.9
