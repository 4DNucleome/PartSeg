[metadata]
name = PartSeg
description = PartSeg is python GUI for bio imaging analysis especially nucleus analysis,
long_description = file: Readme.md
long_description_content_type = text/markdown
url = https://4dnucleome.cent.uw.edu.pl/PartSeg/
author = Grzegorz Bokota
author_email = g.bokota@cent.uw.edu.pl
license = BSD-3-Clause
license_file = License.txt
platforms = Linux, Windows, MacOs
classifiers =
    Development Status :: 3 - Alpha
    Framework :: napari
    License :: OSI Approved :: BSD License
    Operating System :: OS Independent
    Programming Language :: Python :: 3
    Programming Language :: Python :: 3 :: Only
    Programming Language :: Python :: 3.7
    Programming Language :: Python :: 3.8
    Programming Language :: Python :: 3.9
    Programming Language :: Python :: Implementation :: CPython
    Topic :: Scientific/Engineering :: Bio-Informatics
keywords = bioimaging, GUI
project_urls =
    Documentation = https://partseg.readthedocs.io/en/stable/
    Source Code = https://github.com/4DNucleome/PartSeg

[options]
packages = find:
install_requires =
    PartSegCore_compiled_backend>=0.12.0a0
    PartSegData==0.10.0
    PyOpenGL-accelerate>=3.1.5
    QtPy>=1.7.0
    SimpleITK>=1.1.0
    appdirs>=1.4.4
    czifile>=2019.5.22
    defusedxml>=0.6.0
    h5py>=2.8.0
    imagecodecs>=2020.5.30
    imageio>=2.5.0
<<<<<<< HEAD
    mahotas>=1.4.9
    napari>=0.4.2
    numpy>=1.16.0
=======
    napari>=0.4.3
    numpy>=1.16.5
>>>>>>> 463a4427
    oiffile>=2019.1.1
    openpyxl>=2.4.9
    packaging>=17.1
    pandas>=0.24.0
    requests>=2.18.0
    scipy>=1.2.0
    sentry_sdk>=0.14.3
    six>=1.11.0
    sympy>=1.1.1
    tifffile>=2020.2.16
    xlrd>=1.1.0
    xlsxwriter
    typing-extensions>=3.7.4.2 ;python_version < '3.8'
python_requires = >=3.7
package_dir =
    =package
setup_requires =
    setuptools_scm[toml]>=3.4
tests_require =
    pytest
    pytest-cov
    pytest-qt

[options.packages.find]
where = package

[options.entry_points]
console_scripts =
    PartSeg = PartSeg.launcher_main:main
    Tester = PartSeg.test_widget_main:main
napari.plugin =
    PartSeg Image = PartSegCore.napari_plugins.load_image
    PartSeg Masked Tiff = PartSegCore.napari_plugins.load_masked_image
    PartSeg Analysis project = PartSegCore.napari_plugins.load_roi_project
    PartSeg Mask project = PartSegCore.napari_plugins.load_mask_project
    PartSeg Mask project save = PartSegCore.napari_plugins.save_mask_roi

[options.extras_require]
pyqt =
    PyQt5!=5.15.0,>=5.12.3
pyqt5 =
    PyQt5!=5.15.0,>=5.12.3
pyside =
    PySide2!=5.15.0,>=5.12.3
pyside2 =
    PySide2!=5.15.0,>=5.12.3
test =
    pytest>=3.0.0
    pytest-cov
    pytest-qt

[tool:pytest]
addopts = --cov=PartSeg --cov=PartSegCore --cov PartSegImage
testpaths = package/tests
junit_family = legacy
timeout = 900
filterwarnings =
    ignore:invalid value encountered
    ignore:The 'junit_family' encountered
    ignore:numpy.ufunc size changed, may indicate
    ignore:tostring.*is deprecated
    ignore:emitter camera is deprecated,

[coverage:paths]
source =
    package
    */site-packages

[coverage:run]
source =
    PartSeg
    PartSegCore
    PartSegImage
omit = .tox/*
parallel = True

[coverage:report]
exclude_lines =
    pragma: no cover
    raise NotImplementedError

[flake8]
max-line-length = 120
ignore = E203,W503,C901
max-complexity = 18
exclude = package/PartSeg/changelog.py, build/**, .eggs/**
banned-modules = PyQt5 = use qtpy
    PySide2 = use qtpy<|MERGE_RESOLUTION|>--- conflicted
+++ resolved
@@ -40,14 +40,9 @@
     h5py>=2.8.0
     imagecodecs>=2020.5.30
     imageio>=2.5.0
-<<<<<<< HEAD
     mahotas>=1.4.9
-    napari>=0.4.2
-    numpy>=1.16.0
-=======
     napari>=0.4.3
     numpy>=1.16.5
->>>>>>> 463a4427
     oiffile>=2019.1.1
     openpyxl>=2.4.9
     packaging>=17.1
